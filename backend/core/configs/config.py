import json
import os
from typing import List

from dotenv import load_dotenv
from google.oauth2 import service_account
from pydantic_settings import BaseSettings

# Load environment variables from .env file
ENV_DIR = os.path.abspath(os.path.join(os.path.dirname(__file__), "../../../"))
load_dotenv(os.path.join(ENV_DIR, ".env"))

CREDENTIALS_PATH = os.path.abspath(os.path.join(os.path.dirname(__file__), "nuspace.json"))

class Config(BaseSettings):
    SESSION_MIDDLEWARE_KEY: setattr
    DB_NAME: str
    DB_USER: str
    DB_PASSWORD: str
    DB_HOST: str 
    DB_PORT: int 
    REDIS_HOST: str 
    REDIS_PORT: int 
    BUCKET_NAME: str = "nuspace_bucket"
    IS_BOT_DEV: bool = False
    FRONTEND_HOST: str
    NGINX_PORT: int = 80
    MEILISEARCH_MASTER_KEY: str
    MEILISEARCH_URL: str
    CELERY_BROKER_URL: str
    CELERY_RESULT_BACKEND: str
    IS_DEBUG: bool = True
    TG_API_KEY: str
    SECRET_TOKEN: str
<<<<<<< HEAD
    WEBAPP_HOST: str = "localhost"
    WEBAPP_PORT: int = 3001
    ngrok_server_endpoint: str
    url_webhook_endpoint: str = ""
=======
    CLOUDFLARED_TUNNEL_URL: str  # Maps to http://localhost:80 (e.g. Nginx container)
    NUSPACE: str
    GCP_PROJECT_ID: str
    GCP_TOPIC_ID: str
    ORIGINS: List[str] = ["*"]
>>>>>>> 54af68dc

    @property
    def DATABASE_URL(self) -> str:
        return f"postgresql+asyncpg://{self.DB_USER}:{self.DB_PASSWORD}@{self.DB_HOST}:{self.DB_PORT}/{self.DB_NAME}"

    @property
    def DATABASE_URL_SYNC(self) -> str:
        return f"postgresql+psycopg2://{self.DB_USER}:{self.DB_PASSWORD}@{self.DB_HOST}:{self.DB_PORT}/{self.DB_NAME}"

    class Config:
        env_file = os.path.join(ENV_DIR, ".env")
        env_file_encoding = "utf-8"
        extra = "allow"

    @property
    def REDIS_URL(self):
        return f"redis://{self.REDIS_HOST}:{self.REDIS_PORT}"

    @property
    def BUCKET_CREDENTIALS(self):
        with open(CREDENTIALS_PATH, 'r') as f:
            credentials_info = json.load(f)
        return service_account.Credentials.from_service_account_info(
            credentials_info
        )

    @property
    def ROUTING_PREFIX(self) -> str:
        raw_url = self.NUSPACE if not self.IS_DEBUG else self.CLOUDFLARED_TUNNEL_URL
        return raw_url.split("https://", 1)[1]


# Usage
config = Config()<|MERGE_RESOLUTION|>--- conflicted
+++ resolved
@@ -32,18 +32,11 @@
     IS_DEBUG: bool = True
     TG_API_KEY: str
     SECRET_TOKEN: str
-<<<<<<< HEAD
-    WEBAPP_HOST: str = "localhost"
-    WEBAPP_PORT: int = 3001
-    ngrok_server_endpoint: str
-    url_webhook_endpoint: str = ""
-=======
     CLOUDFLARED_TUNNEL_URL: str  # Maps to http://localhost:80 (e.g. Nginx container)
     NUSPACE: str
     GCP_PROJECT_ID: str
     GCP_TOPIC_ID: str
     ORIGINS: List[str] = ["*"]
->>>>>>> 54af68dc
 
     @property
     def DATABASE_URL(self) -> str:
