from .base import Base
from sqlalchemy.orm import Mapped, mapped_column, relationship
from typing import List
from sqlalchemy import String, Integer, ForeignKey, BigInteger, SQLEnum
import uuid
from sqlalchemy.dialects.postgresql import UUID
from enum import Enum

class ProductCondition(Enum):
    new = "New"
    like_new = "Like New"
    used = "used"

class ProductCategory(Enum):
    books = "Books"
    electronics = "Electronics"

class ProductStatus(Enum):
    sold = "Sold"
    active = "Active"

class Product(Base):
    __tablename__ = 'products'
    id: Mapped[int] = mapped_column(BigInteger, primary_key = True, index = True, nullable = False)
    name: Mapped[str] = mapped_column(String(255), index = True, nullable = False)
    description: Mapped[str] = mapped_column(String)
<<<<<<< HEAD
    price: Mapped[int] = mapped_column(Integer)
    user_sub: Mapped[str] = mapped_column(String, ForeignKey("users.sub"))
    categoryId: Mapped[int] = mapped_column(BigInteger, ForeignKey("product_category.id"))

    user: Mapped["User"] = relationship(back_populates = "products") #how to connect to a parameter in another table?
    category: Mapped["ProductCategory"] = relationship(back_populates = "products")
    pictures: Mapped[List["ProductPicture"]] = relationship(back_populates = "product")
=======
    price: Mapped[int] = mapped_column(Integer, nullable = False)
    condition: Mapped["ProductCondition"] = mapped_column(SQLEnum(ProductCondition, name = "product_condition"), nullable = False)
    created_at = Column(DateTime, default=datetime.utcnow, nullable=False)
    updated_at = Column(DateTime, default=datetime.utcnow, onupdate=datetime.utcnow, nullable=False)
    user_sub: Mapped[str] = mapped_column(String, ForeignKey("users.sub"), nullable = False)
>>>>>>> 3e42a3cf
    
    status: Mapped["ProductStatus"] = mapped_column(SQLEnum(ProductStatus, name = "product_status"), nullable = False)
    category: Mapped["ProductCategory"] = mapped_column(SQLEnum(ProductCategory, name = "product_category"), nullable = False)

    user: Mapped["User"] = relationship(back_populates = "products")
    feedbacks: Mapped[List["ProductFeedback"]] = relationship(back_populates = "product")

class ProductFeedback(Base):
    __tablename__ = 'product_feedbacks'
    id: Mapped[int] = mapped_column(Integer, primary_key = True)
    userId: Mapped[uuid.UUID] = mapped_column(UUID, ForeignKey("users.id"))
    productId: Mapped[int] = mapped_column(Integer, ForeignKey("products.id"))
    text: Mapped[str] = mapped_column(String)
    created_at = Column(DateTime, default=datetime.utcnow, nullable=False)

    user: Mapped["User"] = relationship(back_populates = "products_feedbacks")
    product: Mapped["Product"] = relationship(back_populates = "feedbacks")

class ProductReport(Base):
    __tablename__ = 'product_reports'
    id: Mapped[int] = mapped_column(Integer, primary_key = True)
    userId: Mapped[uuid.UUID] = mapped_column(UUID, ForeignKey("users.id"))
    productId: Mapped[int] = mapped_column(Integer, ForeignKey("products.id"))
    text: Mapped[str] = mapped_column(String)
    created_at = Column(DateTime, default=datetime.utcnow, nullable=False)

    user: Mapped["User"] = relationship(back_populates = "products_feedbacks")
    product: Mapped["Product"] = relationship(back_populates = "feedbacks")<|MERGE_RESOLUTION|>--- conflicted
+++ resolved
@@ -24,21 +24,11 @@
     id: Mapped[int] = mapped_column(BigInteger, primary_key = True, index = True, nullable = False)
     name: Mapped[str] = mapped_column(String(255), index = True, nullable = False)
     description: Mapped[str] = mapped_column(String)
-<<<<<<< HEAD
-    price: Mapped[int] = mapped_column(Integer)
-    user_sub: Mapped[str] = mapped_column(String, ForeignKey("users.sub"))
-    categoryId: Mapped[int] = mapped_column(BigInteger, ForeignKey("product_category.id"))
-
-    user: Mapped["User"] = relationship(back_populates = "products") #how to connect to a parameter in another table?
-    category: Mapped["ProductCategory"] = relationship(back_populates = "products")
-    pictures: Mapped[List["ProductPicture"]] = relationship(back_populates = "product")
-=======
     price: Mapped[int] = mapped_column(Integer, nullable = False)
     condition: Mapped["ProductCondition"] = mapped_column(SQLEnum(ProductCondition, name = "product_condition"), nullable = False)
     created_at = Column(DateTime, default=datetime.utcnow, nullable=False)
     updated_at = Column(DateTime, default=datetime.utcnow, onupdate=datetime.utcnow, nullable=False)
     user_sub: Mapped[str] = mapped_column(String, ForeignKey("users.sub"), nullable = False)
->>>>>>> 3e42a3cf
     
     status: Mapped["ProductStatus"] = mapped_column(SQLEnum(ProductStatus, name = "product_status"), nullable = False)
     category: Mapped["ProductCategory"] = mapped_column(SQLEnum(ProductCategory, name = "product_category"), nullable = False)
