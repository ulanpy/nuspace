--- conflicted
+++ resolved
@@ -5,16 +5,12 @@
 from backend.core.configs.config import config
 from backend.lifespan import lifespan
 
-<<<<<<< HEAD
-app = FastAPI(debug=True, lifespan=lifespan, root_path="/api", docs_url="/docs")
-=======
 app = FastAPI(
     debug=True,
     lifespan=lifespan,
     root_path="/api",
     docs_url="/docs" if config.IS_DEBUG else None,
 )
->>>>>>> 54af68dc
 
 app.add_middleware(
     CORSMiddleware,
