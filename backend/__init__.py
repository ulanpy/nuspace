from contextlib import asynccontextmanager
from fastapi import FastAPI
<<<<<<< HEAD
from apscheduler.schedulers.asyncio import AsyncIOScheduler
=======
from redis import asyncio as aioredis
>>>>>>> a02a1a01

from backend.routes.bot.routes.bot import web_router
from backend.routes.bot.utils import initialize_bot
from backend.routes import get_admin, auth, clubs
from backend.core.database.manager import AsyncDatabaseManager, SyncDatabaseManager
from backend.core.configs.config import config
from backend.routes.auth.auth import KeyCloakManager

@asynccontextmanager
async def lifespan(app: FastAPI):
    try:
        app.state.db_manager = AsyncDatabaseManager()
        app.state.redis = aioredis.from_url(config.REDIS_URL)
        app.state.db_manager_sync = SyncDatabaseManager()
        app.state.kc_manager = KeyCloakManager()
        app.state.scheduler = AsyncIOScheduler()
        await app.state.db_manager.create_all_tables()
        if config.IS_BOT_DEV:
            await initialize_bot(app)
        print("Application startup:AsyncDatabaseManager initialized")
        routers = [auth.router, clubs.router, web_router]
        for router in routers:
            app.include_router(router)
        print(app.state.kc_manager.KEYCLOAK_URL)
        get_admin(app)
        yield

    finally:
        await app.state.db_manager.async_engine.dispose()
        if config.IS_BOT_DEV:
            await app.state.bot.delete_webhook()
        print("Application shutdown: Database engine disposed")



origins = [
    "http://localhost:3000",
    "https://lh3.googleusercontent.com"
    "https://kazgptbot.ru"
]<|MERGE_RESOLUTION|>--- conflicted
+++ resolved
@@ -1,10 +1,7 @@
 from contextlib import asynccontextmanager
 from fastapi import FastAPI
-<<<<<<< HEAD
+from redis import asyncio as aioredis
 from apscheduler.schedulers.asyncio import AsyncIOScheduler
-=======
-from redis import asyncio as aioredis
->>>>>>> a02a1a01
 
 from backend.routes.bot.routes.bot import web_router
 from backend.routes.bot.utils import initialize_bot
