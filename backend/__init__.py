--- conflicted
+++ resolved
@@ -47,18 +47,13 @@
 
     finally:
         if config.IS_BOT_DEV:
-<<<<<<< HEAD
-            await app.state.bot.delete_webhook()
             await app.state.bot.session.close()
-        print("Application shutdown: Database engine disposed")
-=======
             await app.state.bot.delete_webhook(drop_pending_updates=True)
 
         await app.state.redis.aclose()
 
         await app.state.db_manager.async_engine.dispose()
         await app.state.db_manager_sync.sync_engine.dispose()
->>>>>>> ea92a9bb
 
         print("Application shutdown: Resources released")
 
