--- conflicted
+++ resolved
@@ -20,7 +20,9 @@
 async def lifespan(app: FastAPI):
     try:
         app.state.config = Config()
-        app.state.storage_client = storage.Client(credentials=config.BUCKET_CREDENTIALS)
+
+        app.state.storage_client = storage.Client(credentials=config.bucket_credentials)
+
         app.state.db_manager = AsyncDatabaseManager()
         app.state.db_manager_sync = SyncDatabaseManager()
         app.state.kc_manager = KeyCloakManager()
@@ -38,19 +40,13 @@
         )
         app.state.redis = Redis(connection_pool=redis_pool)
         await app.state.db_manager.create_all_tables()
-        update_bucket_push_endpoint()
-        await initialize_bot(app)
 
+        if config.IS_BOT_DEV:
+            await initialize_bot(app, IS_DEBUG=config.IS_DEBUG)
         for router in routers:
             app.include_router(router)
 
-<<<<<<< HEAD
-
         await import_data_from_db(storage_name="products", db_manager=app.state.db_manager, model=Product,
-=======
-        get_admin(app)  # SQLAdmin Admin Panel
-        await import_data_from_db(meilisearch_client=app.state.meilisearch_client, storage_name="products", db_manager=app.state.db_manager, model=Product,
->>>>>>> 11e6483a
                                   columns_for_searching=['id', 'name'])
         yield
 
