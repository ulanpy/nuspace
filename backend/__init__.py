from contextlib import asynccontextmanager
from fastapi import FastAPI
from aiogram import Dispatcher, Bot
from aiogram.fsm.storage.memory import MemoryStorage
import requests


from backend.routes.bot.config import TG_API_KEY, ngrok_server_endpoint, url_webhook_endpoint
from backend.routes.bot.routes.user import router as user_router
from backend.routes.bot.routes.user_callback import router as user_callback_router
from backend.routes.bot.routes.webhook import web_router
from backend.routes import get_admin, auth, clubs
from backend.core.database.manager import AsyncDatabaseManager
from backend.core.configs.config import session_middleware_key
from backend.routes.auth.auth import KeyCloakManager

def decide_webhook_url(dev_url: ngrok_server_endpoint, prod_url: url_webhook_endpoint, IS_DEBUG: bool = True) -> str:
    public_url = None
    if IS_DEBUG:
        try:
            response = requests.get(dev_url)
            response.raise_for_status()
            tunnels = response.json()["tunnels"]
            public_url = tunnels[0]["public_url"]
            print(f"Ngrok public URL: {public_url}")
        except Exception as e:
            public_url = None
            print(f"Error fetching Ngrok URL: {e}")
    if public_url is not None:
        url_webhook = f"{public_url}/api/webhook"
    else:
        url_webhook = prod_url
    return url_webhook


@asynccontextmanager
async def lifespan(app: FastAPI):
    try:
        app.state.bot = Bot()
        app.state.db_manager = AsyncDatabaseManager()
        app.state.kc_manager = KeyCloakManager()
        await app.state.db_manager.create_all_tables()
<<<<<<< HEAD

        app.state.bot = Bot(token=TG_API_KEY)
        app.state.dp = Dispatcher(storage=MemoryStorage())
        app.state.dp.include_router(user_router)
        app.state.dp.include_router(user_callback_router)
        url_webhook = decide_webhook_url(dev_url=ngrok_server_endpoint, prod_url=url_webhook_endpoint)
        await app.state.bot.set_webhook(url=url_webhook,
                                        drop_pending_updates=True,
                                        allowed_updates=app.state.dp.resolve_used_update_types())



        print("Application startup: AsyncDatabaseManager initialized")
        routers = [auth.router, clubs.router, web_router]
=======
        routers = [auth.router, clubs.router]
>>>>>>> b065eb6a
        for router in routers:
            app.include_router(router)
        await get_admin(app)
        yield
    finally:
        await app.state.db_manager.async_engine.dispose()
<<<<<<< HEAD
        await app.state.bot.delete_webhook()
        print("Application shutdown: Database engine disposed")

=======
        print("Application shutdown:  Database engine disposed")
>>>>>>> b065eb6a

origins = [
    "http://localhost:3000",
    "https://lh3.googleusercontent.com"
]<|MERGE_RESOLUTION|>--- conflicted
+++ resolved
@@ -1,76 +1,35 @@
 from contextlib import asynccontextmanager
 from fastapi import FastAPI
-from aiogram import Dispatcher, Bot
-from aiogram.fsm.storage.memory import MemoryStorage
-import requests
 
 
-from backend.routes.bot.config import TG_API_KEY, ngrok_server_endpoint, url_webhook_endpoint
-from backend.routes.bot.routes.user import router as user_router
-from backend.routes.bot.routes.user_callback import router as user_callback_router
-from backend.routes.bot.routes.webhook import web_router
+from backend.routes.bot.routes.bot import web_router
+from backend.routes.bot.utils import initialize_bot
 from backend.routes import get_admin, auth, clubs
 from backend.core.database.manager import AsyncDatabaseManager
-from backend.core.configs.config import session_middleware_key
+from backend.core.configs.config import session_middleware_key, IS_BOT_DEV
 from backend.routes.auth.auth import KeyCloakManager
-
-def decide_webhook_url(dev_url: ngrok_server_endpoint, prod_url: url_webhook_endpoint, IS_DEBUG: bool = True) -> str:
-    public_url = None
-    if IS_DEBUG:
-        try:
-            response = requests.get(dev_url)
-            response.raise_for_status()
-            tunnels = response.json()["tunnels"]
-            public_url = tunnels[0]["public_url"]
-            print(f"Ngrok public URL: {public_url}")
-        except Exception as e:
-            public_url = None
-            print(f"Error fetching Ngrok URL: {e}")
-    if public_url is not None:
-        url_webhook = f"{public_url}/api/webhook"
-    else:
-        url_webhook = prod_url
-    return url_webhook
 
 
 @asynccontextmanager
 async def lifespan(app: FastAPI):
     try:
-        app.state.bot = Bot()
         app.state.db_manager = AsyncDatabaseManager()
         app.state.kc_manager = KeyCloakManager()
         await app.state.db_manager.create_all_tables()
-<<<<<<< HEAD
-
-        app.state.bot = Bot(token=TG_API_KEY)
-        app.state.dp = Dispatcher(storage=MemoryStorage())
-        app.state.dp.include_router(user_router)
-        app.state.dp.include_router(user_callback_router)
-        url_webhook = decide_webhook_url(dev_url=ngrok_server_endpoint, prod_url=url_webhook_endpoint)
-        await app.state.bot.set_webhook(url=url_webhook,
-                                        drop_pending_updates=True,
-                                        allowed_updates=app.state.dp.resolve_used_update_types())
-
-
-
-        print("Application startup: AsyncDatabaseManager initialized")
+        if IS_BOT_DEV:
+            await initialize_bot(app)
+        print("Application startup:AsyncDatabaseManager initialized")
         routers = [auth.router, clubs.router, web_router]
-=======
-        routers = [auth.router, clubs.router]
->>>>>>> b065eb6a
         for router in routers:
             app.include_router(router)
         await get_admin(app)
         yield
     finally:
         await app.state.db_manager.async_engine.dispose()
-<<<<<<< HEAD
         await app.state.bot.delete_webhook()
         print("Application shutdown: Database engine disposed")
 
-=======
-        print("Application shutdown:  Database engine disposed")
->>>>>>> b065eb6a
+
 
 origins = [
     "http://localhost:3000",
