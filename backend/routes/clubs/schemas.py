from datetime import datetime
from typing import Optional, List

from pydantic import BaseModel, field_validator


from backend.routes.google_bucket.schemas import MediaResponse
<<<<<<< HEAD
from backend.routes.auth.schemas import UserSchema
=======
from backend.core.database.models.club import ClubType, Club, EventPolicy


>>>>>>> 3f07c626
class ClubResponseSchema(BaseModel):
    id: int
    name: str
    type: ClubType
    description: str
<<<<<<< HEAD
    president: UserSchema
    picture: MediaResponse
    telegram_url: HttpUrl | None = None
    instagram_url: HttpUrl | None = None
=======
    president: str
    telegram_url: str | None = None
    instagram_url: str = None
>>>>>>> 3f07c626
    created_at: datetime
    updated_at: datetime
    media: MediaResponse | None = None

    @field_validator('telegram_url', 'instagram_url')
    def validate_url(cls, value):
        if not value.startswith(('http://', 'https://')):
            raise ValueError('Invalid URL format')
        return value


class ClubRequestSchema(BaseModel):
    name: str
    type: ClubType
    description: str
<<<<<<< HEAD
    president: UserSchema
    picture: MediaResponse
    telegram_url: HttpUrl | None = None
    instagram_url: HttpUrl | None = None
    created_at: datetime
    updated_at: datetime
=======
    president: str
    telegram_url: str | None = None
    instagram_url: str | None = None
>>>>>>> 3f07c626

    @field_validator('telegram_url', 'instagram_url')
    def validate_url(cls, value):
        if not value.startswith(('http://', 'https://')):
            raise ValueError('Invalid URL format')
        return value


# class ClubEventSchema(BaseModel):
#     id: int
#     club_id: int
#     picture: List[MediaResponse]
#     policy: EventPolicy
#     name: str
#     place: str
#     event_datetime: datetime
#     description: str
#     duration: int
#     created_at: datetime
#     updated_at: datetime
#
#
# class ClubAnnouncement(BaseModel):
#     id: int
#     club_id: int
#     banner: List[MediaResponse]
#     description: str
#     created_at: datetime
#     updated_at: datetime
#
#
# class ClubManagers(BaseModel):
#     id: int
#     club_id: int
#     sub: str
#     updated_at: datetime<|MERGE_RESOLUTION|>--- conflicted
+++ resolved
@@ -5,28 +5,17 @@
 
 
 from backend.routes.google_bucket.schemas import MediaResponse
-<<<<<<< HEAD
-from backend.routes.auth.schemas import UserSchema
-=======
 from backend.core.database.models.club import ClubType, Club, EventPolicy
 
 
->>>>>>> 3f07c626
 class ClubResponseSchema(BaseModel):
     id: int
     name: str
     type: ClubType
     description: str
-<<<<<<< HEAD
-    president: UserSchema
-    picture: MediaResponse
-    telegram_url: HttpUrl | None = None
-    instagram_url: HttpUrl | None = None
-=======
     president: str
     telegram_url: str | None = None
     instagram_url: str = None
->>>>>>> 3f07c626
     created_at: datetime
     updated_at: datetime
     media: MediaResponse | None = None
@@ -42,18 +31,9 @@
     name: str
     type: ClubType
     description: str
-<<<<<<< HEAD
-    president: UserSchema
-    picture: MediaResponse
-    telegram_url: HttpUrl | None = None
-    instagram_url: HttpUrl | None = None
-    created_at: datetime
-    updated_at: datetime
-=======
     president: str
     telegram_url: str | None = None
     instagram_url: str | None = None
->>>>>>> 3f07c626
 
     @field_validator('telegram_url', 'instagram_url')
     def validate_url(cls, value):
