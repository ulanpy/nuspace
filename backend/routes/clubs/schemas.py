from datetime import datetime
from typing import Optional, List

from pydantic import BaseModel, field_validator, Field


from backend.routes.google_bucket.schemas import MediaResponse
from backend.core.database.models.club import ClubType, Club, EventPolicy


class ClubResponseSchema(BaseModel):
    id: int
    name: str
    type: ClubType
    description: str
    president: str
    telegram_url: str | None = None
    instagram_url: str = None
    created_at: datetime
    updated_at: datetime
    media: MediaResponse | None = None

    @field_validator('telegram_url', 'instagram_url')
    def validate_url(cls, value):
        if not value.startswith(('http://', 'https://')):
            raise ValueError('Invalid URL format')
        return value


class ClubRequestSchema(BaseModel):
    name: str
    type: ClubType
    description: str
    president: str
    telegram_url: str | None = None
    instagram_url: str | None = None

    @field_validator('telegram_url', 'instagram_url')
    def validate_url(cls, value):
        if not value.startswith(('http://', 'https://')):
            raise ValueError('Invalid URL format')
        return value


class ClubEventResponseSchema(BaseModel):
<<<<<<< HEAD
    id: int 
    club_id: int
    name: str
    place: str
    description: str
    duration: int
    event_datetime: datetime
    policy: EventPolicy
    created_at: datetime
    updated_at: datetime
    media: List[MediaResponse] = []
    
class ClubEventRequestSchema(BaseModel):
    club_id: int
    name: str
    place: str
    description: str
    duration: int
    event_datetime: datetime
    policy: EventPolicy

class ListEventSchema(BaseModel):
    events: List[ClubEventResponseSchema]
    num_of_pages: int


# class ClubAnnouncement(BaseModel):
#     id: int
#     club_id: int
#     banner: List[MediaResponse]
#     description: str
#     created_at: datetime
#     updated_at: datetime
#
#
# class ClubManagers(BaseModel):
#     id: int
#     club_id: int
#     sub: str
#     updated_at: datetime
=======
    id: int
    club_id: int
    policy: EventPolicy
    name: str
    place: str
    event_datetime: datetime
    description: str
    duration: int
    created_at: datetime
    updated_at: datetime
    media: List[MediaResponse] = []


class ClubEventRequestSchema(BaseModel):
    club_id: int
    policy: EventPolicy
    name: str
    place: str
    event_datetime: datetime
    description: str
    duration: int

    @field_validator('duration')
    def validate_url(cls, value):
        if value <= 0:
            raise ValueError('Duration should be positive')
        return value

    @field_validator('event_datetime')
    def validate_event_datetime(cls, value):
        if value <= datetime.now():
            raise ValueError('Event datetime must be in the future')
        return value
>>>>>>> b42c1623
<|MERGE_RESOLUTION|>--- conflicted
+++ resolved
@@ -43,7 +43,6 @@
 
 
 class ClubEventResponseSchema(BaseModel):
-<<<<<<< HEAD
     id: int 
     club_id: int
     name: str
@@ -56,47 +55,6 @@
     updated_at: datetime
     media: List[MediaResponse] = []
     
-class ClubEventRequestSchema(BaseModel):
-    club_id: int
-    name: str
-    place: str
-    description: str
-    duration: int
-    event_datetime: datetime
-    policy: EventPolicy
-
-class ListEventSchema(BaseModel):
-    events: List[ClubEventResponseSchema]
-    num_of_pages: int
-
-
-# class ClubAnnouncement(BaseModel):
-#     id: int
-#     club_id: int
-#     banner: List[MediaResponse]
-#     description: str
-#     created_at: datetime
-#     updated_at: datetime
-#
-#
-# class ClubManagers(BaseModel):
-#     id: int
-#     club_id: int
-#     sub: str
-#     updated_at: datetime
-=======
-    id: int
-    club_id: int
-    policy: EventPolicy
-    name: str
-    place: str
-    event_datetime: datetime
-    description: str
-    duration: int
-    created_at: datetime
-    updated_at: datetime
-    media: List[MediaResponse] = []
-
 
 class ClubEventRequestSchema(BaseModel):
     club_id: int
@@ -118,4 +76,23 @@
         if value <= datetime.now():
             raise ValueError('Event datetime must be in the future')
         return value
->>>>>>> b42c1623
+    
+class ListEventSchema(BaseModel):
+    events: List[ClubEventResponseSchema]
+    num_of_pages: int
+
+
+# class ClubAnnouncement(BaseModel):
+#     id: int
+#     club_id: int
+#     banner: List[MediaResponse]
+#     description: str
+#     created_at: datetime
+#     updated_at: datetime
+#
+#
+# class ClubManagers(BaseModel):
+#     id: int
+#     club_id: int
+#     sub: str
+#     updated_at: datetime