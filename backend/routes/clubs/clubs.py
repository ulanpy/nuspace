--- conflicted
+++ resolved
@@ -1,14 +1,3 @@
-<<<<<<< HEAD
-from fastapi import APIRouter
-
-from backend.core.database.manager import AsyncDatabaseManager
-from backend.routes.auth.auth import *
-
-from .__init__ import *
-
-db = AsyncDatabaseManager()
-router = APIRouter(tags=["Club Routes"])
-=======
 from typing import Annotated, Optional
 
 from fastapi import APIRouter, Depends, HTTPException, Request, status
@@ -170,5 +159,4 @@
         size=size,
         num_of_products=search_results["estimatedTotalHits"],
         event_ids=event_ids,
-    )
->>>>>>> c53bb1f6
+    )