--- conflicted
+++ resolved
@@ -1,8 +1,3 @@
-<<<<<<< HEAD
-from backend.core.configs.config import *
-from backend.core.database import *
-from backend.routes.auth.schemas import *
-=======
 import asyncio
 from datetime import datetime
 from typing import List
@@ -203,5 +198,4 @@
         )
     )
 
-    return ListClubSchema(events=clubs_response, num_of_pages=num_of_pages)
->>>>>>> c53bb1f6
+    return ListClubSchema(events=clubs_response, num_of_pages=num_of_pages)