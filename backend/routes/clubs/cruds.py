--- conflicted
+++ resolved
@@ -1,15 +1,9 @@
-from sqlalchemy import select
+from sqlalchemy import select, func
 from sqlalchemy.ext.asyncio import AsyncSession
 from fastapi import Request, HTTPException
+from sqlalchemy.orm import selectinload
 
-<<<<<<< HEAD
-from sqlalchemy import select, func
-from sqlalchemy.orm import selectinload
-from .schemas import ClubResponseSchema, ClubRequestSchema, ClubEventResponseSchema, ListEventSchema
-=======
-
-from .schemas import ClubResponseSchema, ClubRequestSchema, ClubEventRequestSchema, ClubEventResponseSchema
->>>>>>> b42c1623
+from .schemas import ClubResponseSchema, ClubRequestSchema, ClubEventResponseSchema, ListEventSchema, ClubEventRequestSchema
 from .utils import build_club_response, build_event_response
 from ...core.database.models import Club, ClubEvent
 from ...core.database.models.media import MediaSection, MediaPurpose
@@ -29,7 +23,19 @@
     return await build_club_response(new_club, session, request, media_section, media_purpose)
 
 
-<<<<<<< HEAD
+async def add_new_event(
+    request: Request,
+    event: ClubEventRequestSchema,
+    session: AsyncSession,
+    media_section: MediaSection = MediaSection.ev,
+    media_purpose: MediaPurpose = MediaPurpose.club_event
+) -> ClubEventResponseSchema:
+    new_event = ClubEvent(**event.dict())
+    session.add(new_event)
+    await session.commit()
+    return await build_event_response(new_event, session, request, media_section, media_purpose)
+
+
 async def get_club_events(
     club_id: int,
     request: Request,
@@ -57,20 +63,4 @@
                                   for event in events)))
 
     return ListEventSchema(events=events_response, num_of_pages=num_of_pages)
-=======
-async def add_new_event(
-    request: Request,
-    event: ClubEventRequestSchema,
-    session: AsyncSession,
-    media_section: MediaSection = MediaSection.ev,
-    media_purpose: MediaPurpose = MediaPurpose.club_event
-) -> ClubEventResponseSchema:
-    new_event = ClubEvent(**event.dict())
-    session.add(new_event)
-    await session.commit()
-    return await build_event_response(new_event, session, request, media_section, media_purpose)
 
-
-
->>>>>>> b42c1623
-
