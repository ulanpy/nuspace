from backend.routes.bot.bot import web_router

from .auth import auth
from .clubs import clubs
from .google_bucket import google_bucket
from .kupiprodai import product
from .review import review
from .search import search

routers = [
    auth.router,
    clubs.router,
    product.router,
    search.router,
<<<<<<< HEAD
    review.router,
=======
    google_bucket.router,
    web_router,
>>>>>>> 631a99a0
]<|MERGE_RESOLUTION|>--- conflicted
+++ resolved
@@ -12,10 +12,7 @@
     clubs.router,
     product.router,
     search.router,
-<<<<<<< HEAD
-    review.router,
-=======
     google_bucket.router,
     web_router,
->>>>>>> 631a99a0
+    review.router,
 ]