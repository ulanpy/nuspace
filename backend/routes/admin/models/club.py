from backend.core.database.models import Club
from backend.routes.auth import UserRole
from fastapi import Request, HTTPException
from markupsafe import Markup
from sqladmin.models import ModelView

from backend.routes.auth.utils import validate_access_token_sync
from backend.routes.auth.cruds import get_user_role_sync
from backend.core.database.manager import SyncDatabaseManager
class ClubAdmin(ModelView, model=Club):
    icon = "fa-solid fa-users"
    category = "Clubs"

    # 1. Column Configuration
    column_list = [
        Club.picture,
        Club.name,
        Club.description,
        Club.president_user,  # Show relationship in list view
        Club.telegram_url,
        Club.instagram_url
    ]

    column_searchable_list = [Club.name]

    form_ajax_refs = {
        "president_user": {
            "fields": ("name","email"),
            "order_by": "name",
            "limit": 10
        }
    }


    @staticmethod
    def _format_photo_url(obj: Club, context) -> str:
        if obj.picture:
            return Markup(f'<img src="{obj.picture}" alt="Club Photo" width="50" height="50">')
        return "No Image"

    column_formatters = {
        "picture": _format_photo_url,
        "president": lambda m, c: m.president_user.name if m.president_user else "Unknown"
    }

<<<<<<< HEAD
    def is_accessible(self, request: Request):
        try:
            db_manager_sync: SyncDatabaseManager = request.app.state.db_manager_sync
            kc_manager = request.app.state.kc_manager

            sub = validate_access_token_sync(
                request.cookies.get("access_token"),
                kc_manager
            )["sub"]

            # Use async with instead of async for
            with db_manager_sync.get_sync_session() as session:
                user_role = get_user_role_sync(session, sub)
                print(user_role)
                if str(user_role) == UserRole.admin.value:
                    return True
                else:
                    raise HTTPException(status_code=403, detail="unauthorized")
        except HTTPException as e:
            raise e
        except Exception as e:
            # Catch other potential errors
            raise HTTPException(status_code=500, detail=f"Internal server error: {e}")
=======
    # def is_accessible(self, request: Request):
    #     try:
    #         db_manager: AsyncDatabaseManager = request.app.state.db_manager
    #         kc_manager = request.app.state.kc_manager
    #
    #         sub = validate_access_token_sync(
    #             request.cookies.get("access_token"),
    #             kc_manager
    #         )["sub"]
    #
    #         # Use async with instead of async for
    #         async with db_manager.get_async_session() as session:
    #             user_role = await get_user_role(session, sub)
    #
    #         if str(user_role) == UserRole.admin.value:
    #             return True
    #         else:
    #             raise HTTPException(status_code=403, detail="unauthorized")
    #     except HTTPException as e:
    #         raise e
    #     except Exception as e:
    #         # Catch other potential errors
    #         raise HTTPException(status_code=500, detail="Internal server error")
>>>>>>> 56ee476c
<|MERGE_RESOLUTION|>--- conflicted
+++ resolved
@@ -43,7 +43,6 @@
         "president": lambda m, c: m.president_user.name if m.president_user else "Unknown"
     }
 
-<<<<<<< HEAD
     def is_accessible(self, request: Request):
         try:
             db_manager_sync: SyncDatabaseManager = request.app.state.db_manager_sync
@@ -66,29 +65,4 @@
             raise e
         except Exception as e:
             # Catch other potential errors
-            raise HTTPException(status_code=500, detail=f"Internal server error: {e}")
-=======
-    # def is_accessible(self, request: Request):
-    #     try:
-    #         db_manager: AsyncDatabaseManager = request.app.state.db_manager
-    #         kc_manager = request.app.state.kc_manager
-    #
-    #         sub = validate_access_token_sync(
-    #             request.cookies.get("access_token"),
-    #             kc_manager
-    #         )["sub"]
-    #
-    #         # Use async with instead of async for
-    #         async with db_manager.get_async_session() as session:
-    #             user_role = await get_user_role(session, sub)
-    #
-    #         if str(user_role) == UserRole.admin.value:
-    #             return True
-    #         else:
-    #             raise HTTPException(status_code=403, detail="unauthorized")
-    #     except HTTPException as e:
-    #         raise e
-    #     except Exception as e:
-    #         # Catch other potential errors
-    #         raise HTTPException(status_code=500, detail="Internal server error")
->>>>>>> 56ee476c
+            raise HTTPException(status_code=500, detail=f"Internal server error: {e}")