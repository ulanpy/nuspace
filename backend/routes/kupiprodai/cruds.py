from sqlalchemy.ext.asyncio import AsyncSession
from sqlalchemy import select

<<<<<<< HEAD
from backend.core.database.models.product import Product, ProductCategory
from backend.core.database.models.media import Media
=======
from backend.core.database.models.product import *
>>>>>>> e776becc
from backend.routes.kupiprodai.schemas import ProductSchema, ProductCategorySchema
from backend.common.utils import add_meilisearch_data
from typing import Literal
from backend.core.database.models.product import ProductStatus
import pytz

ConditionType = Literal['Used', 'New', 'Like New', 'Any']

#create
async def add_new_product(session: AsyncSession, product_schema: ProductSchema):
    new_product = Product(**product_schema.model_dump())
    session.add(new_product)
    await session.commit()
    await session.refresh(new_product)
<<<<<<< HEAD
=======
    return new_product

>>>>>>> e776becc

#Why to locate a function for showing the products in common folder? Does it make difference because Frontend can make a request to the backend to get the products
async def show_products(categoryId: int | None,  session: AsyncSession, size: int, page:int, condition: ConditionType = 'Any'):
    offset = size * (page - 1)
    command = select(Product).offset(offset).limit(size)
    if categoryId:
        if condition != 'Any':
           command = select(Product).filter_by(categoryId = categoryId, condition = condition).offset(offset).limit(size)
        else:
            command = select(Product).filter_by(categoryId = categoryId).offset(offset).limit(size)
    elif condition != 'Any':
        command = select(Product).filter_by(condition = condition).offset(offset).limit(size)

    result = await session.execute(command)
    products = result.scalars().all() 
    return products

async def get_products_of_user_from_database(user_sub: int, status: ProductStatus, session: AsyncSession):
    result = await session.execute(select(Product).filter_by(user_sub = user_sub, status = status))
    products = result.scalars().all()
    return products


async def get_product_from_database(product_id: int, session: AsyncSession):
    product = await session.execute(select(Product).filter_by(id = product_id))
    return product.scalars().first()

#update
async def update_product_from_database(product_id: int, product_schema: ProductSchema, session:AsyncSession):
    result = await session.execute(select(Product).filter_by(id = product_id))
    product = result.scalars().first()

    if product:
        for key, value in product_schema.model_dump().items():
            setattr(product, key, value)
    else:
        return False
    setattr(product, "updated_at", datetime.now(pytz.timezone("Asia/Almaty")))
    await session.commit()
    await session.refresh(product)
    return product

#delete
<<<<<<< HEAD
async def remove_product(session: AsyncSession, product_schema: ProductSchema):
    product = await session.execute(select(Product).filter_by(id=product_schema.id)).scalars().first()
=======
async def remove_product_from_database(product_id: int, session: AsyncSession):
    result = await session.execute(select(Product).filter_by(id = product_id))
    product = result.scalars().first()
>>>>>>> e776becc
    if product:
        await session.delete(product)
        await session.commit()
        return True
    else:
        return False
<<<<<<< HEAD


=======
    
>>>>>>> e776becc
async def add_new_product_category(session: AsyncSession, product_category_schema: ProductCategorySchema):
    new_category = Product(**product_category_schema.model_dump())
    session.add(new_category)
    await session.commit()
    await session.refresh(new_category)
    return new_category

async def remove_product_category(session: AsyncSession, product_category_schema: ProductCategorySchema):
    category = await session.execute(select(ProductCategory).filter_by(id = product_category_schema.id)).scalars().first()
    if category:
        await session.delete(category)
        await session.commit()
        return True
    else:
        return False
    
async def update_product_category(session: AsyncSession, product_category_schema: ProductCategorySchema):
    category = await session.execute(select(Product).filter_by(id = product_category_schema.id)).scalars().first()
    if category:
        for key, value in product_category_schema.model_dump().items():
            setattr(category, key, value)
    else:
        return False
    await session.commit()
    await session.refresh(category)
    return True

async def deactivate_product_in_database(product_id: int, session: AsyncSession):
    result = await session.execute(select(Product).filter_by(id = product_id))
    product = result.scalars().first()
    setattr(product, "status", ProductStatus.sold)
    setattr(product, "updated_at", datetime.now(pytz.timezone("Asia/Almaty")))
    await session.commit()
    await session.refresh(product)

async def activate_product_in_database(product_id: int, session: AsyncSession):
    result = await session.execute(select(Product).filter_by(id = product_id))
    product = result.scalars().first()
    setattr(product, "status", ProductStatus.active)
    setattr(product, "updated_at", datetime.now(pytz.timezone("Asia/Almaty")))

    await session.commit()
    await session.refresh(product)<|MERGE_RESOLUTION|>--- conflicted
+++ resolved
@@ -1,12 +1,8 @@
 from sqlalchemy.ext.asyncio import AsyncSession
 from sqlalchemy import select
 
-<<<<<<< HEAD
 from backend.core.database.models.product import Product, ProductCategory
 from backend.core.database.models.media import Media
-=======
-from backend.core.database.models.product import *
->>>>>>> e776becc
 from backend.routes.kupiprodai.schemas import ProductSchema, ProductCategorySchema
 from backend.common.utils import add_meilisearch_data
 from typing import Literal
@@ -21,11 +17,8 @@
     session.add(new_product)
     await session.commit()
     await session.refresh(new_product)
-<<<<<<< HEAD
-=======
     return new_product
 
->>>>>>> e776becc
 
 #Why to locate a function for showing the products in common folder? Does it make difference because Frontend can make a request to the backend to get the products
 async def show_products(categoryId: int | None,  session: AsyncSession, size: int, page:int, condition: ConditionType = 'Any'):
@@ -69,26 +62,18 @@
     return product
 
 #delete
-<<<<<<< HEAD
-async def remove_product(session: AsyncSession, product_schema: ProductSchema):
-    product = await session.execute(select(Product).filter_by(id=product_schema.id)).scalars().first()
-=======
 async def remove_product_from_database(product_id: int, session: AsyncSession):
     result = await session.execute(select(Product).filter_by(id = product_id))
     product = result.scalars().first()
->>>>>>> e776becc
     if product:
         await session.delete(product)
         await session.commit()
         return True
     else:
         return False
-<<<<<<< HEAD
 
 
-=======
-    
->>>>>>> e776becc
+
 async def add_new_product_category(session: AsyncSession, product_category_schema: ProductCategorySchema):
     new_category = Product(**product_category_schema.model_dump())
     session.add(new_category)
