from pydantic import BaseModel, ConfigDict, Field
from typing import List
import uuid
from backend.core.database.models.product import ProductCategory, ProductCondition, ProductStatus
from backend.routes.google_bucket.schemas import MediaResponse
from datetime import datetime

class ProductRequestSchema(BaseModel):
    name: str
    description: str
    price: int = Field(..., ge=1, le=10_000_000_000, description="Price of the product in whole currency units (1 to 10,000,000)")
    category: ProductCategory
    condition: ProductCondition
    status: ProductStatus = ProductStatus.active

    model_config = ConfigDict(from_attributes=True)


class ProductResponseSchema(BaseModel):
    id: int
    name: str 
    description: str
    user_name: str
    user_surname: str
    price: int
    category: ProductCategory
    condition: ProductCondition
    status: ProductStatus = ProductStatus.active
    updated_at: datetime
    created_at: datetime
    media: List[MediaResponse] = []

    model_config = ConfigDict(from_attributes=True)


class ListResponseSchema(BaseModel):
    products: List[ProductResponseSchema]
    num_of_pages: int

class ProductUpdateSchema(BaseModel):
    product_id: int
    name: str | None = None
    description: str | None = None
    price: int | None = None
    category: ProductCategory | None = None
    condition: ProductCondition | None = None
    status: ProductStatus | None = None

    class Config:
        from_attributes = True  # Make sure it can be used with SQLAlchemy models
<<<<<<< HEAD
    
class ProductFeedbackSchema(BaseModel):
    product_id: int
    text: str

class ProductReportSchema(BaseModel):
    product_id: int
    text: str
=======
>>>>>>> 488500e2
<|MERGE_RESOLUTION|>--- conflicted
+++ resolved
@@ -48,7 +48,6 @@
 
     class Config:
         from_attributes = True  # Make sure it can be used with SQLAlchemy models
-<<<<<<< HEAD
     
 class ProductFeedbackSchema(BaseModel):
     product_id: int
@@ -57,5 +56,3 @@
 class ProductReportSchema(BaseModel):
     product_id: int
     text: str
-=======
->>>>>>> 488500e2
