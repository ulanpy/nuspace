--- conflicted
+++ resolved
@@ -276,30 +276,11 @@
     - A list of product objects that match the keyword from the search.
     - Products will be returned with their full details (from the database).
     """
-<<<<<<< HEAD
     results = await search_for_meilisearch_data(storage_name="products", keyword=keyword)
     search_responses = await asyncio.gather(*(build_search_response(search_result=search_result)
                                   for search_result in results['data']['hits']))
     return ListSearchResponseSchema(search_result=search_responses)
     
-=======
-    result = await search_for_meilisearch_data(storage_name="products", keyword=keyword)
-    products = result['data']['hits']
-    product_ids = []
-    for product in products:
-        product_ids.append(product['id'])
-
-    return await show_products_for_search(
-        request=request,
-        session=db_session,
-        size=size,
-        page=page,
-        num_of_products=len(product_ids),
-        product_ids=product_ids
-    )
-
-
->>>>>>> 2d718451
 @router.post("/feedback/{product_id}") #added description
 async def store_new_product_feedback(
     feedback_data: ProductFeedbackSchema,
