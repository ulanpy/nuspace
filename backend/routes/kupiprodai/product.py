from fastapi import APIRouter, Depends, Request, HTTPException, status
from typing import Literal, Annotated

from .__init__ import *
from backend.common.utils import *
<<<<<<< HEAD
from backend.common.dependencies import get_db_session, check_token, check_tg
=======
from backend.common.dependencies import get_db_session, validate_access_token_dep
>>>>>>> 43f0cce4
from .cruds import show_products_from_db, add_new_product_to_db


router = APIRouter(prefix="/products", tags=['Kupi-Prodai Routes'])

@router.post("/new", response_model=ProductResponseSchema) #works
async def add_new_product(
        request: Request,
        user: Annotated[dict, Depends(check_token)],
        tg: Annotated[bool, Depends(check_tg)],
        product_data: ProductRequestSchema,
        db_session: AsyncSession = Depends(get_db_session)
):
    """
    Creates a new product under the 'Kupi-Prodai' section.

    **Requirements:**
    - The user must be authenticated (`access_token` cookie required).

    - The user must have a linked Telegram account (checked via dependency).

    **Parameters:**
    - `product_data`: JSON body containing product fields (name, description, price, category, condition, etc.)

    - Automatically associates the product with the authenticated user.

    **Returns:**
    - The newly created product with full details including associated media (if any).

    **Notes:**
    - If Telegram is not linked, the request will fail with 403.

    - The product is indexed in Meilisearch after creation.
    """

    try:
<<<<<<< HEAD
        new_product = await add_new_product_to_db(db_session, product_data, user_sub=user["sub"], request=request)
=======
        new_product = await add_new_product_to_db(db_session, product_data, user_sub=user["sub"])
        await add_meilisearch_data(storage_name='products', json_values={'id': new_product.id, 'name': new_product.name})
>>>>>>> 43f0cce4
        return new_product
    except HTTPException as e:
        raise HTTPException(status_code=status.HTTP_500_INTERNAL_SERVER_ERROR, detail=str(e))


@router.get('/user', response_model=List[ProductResponseSchema]) #works # todo add pagination
async def get_products_of_user(
        request: Request,
        user: Annotated[dict, Depends(check_token)],
        db_session: AsyncSession = Depends(get_db_session)
):
    """
    Retrieves a list of all products created by the currently authenticated user,
    including both active and inactive items. Results are ordered by most recently updated.

    **Parameters:**

    - `access_token`: Required authentication token from cookies (via dependency).

    **Returns:**
    - A list of the user's own products, each with full product details and associated media.

    **Notes:**
    - Pagination is not yet implemented (all products are returned at once).

    - Only products belonging to the authenticated user are included.
    """
    user_sub = user.get("sub")
    try:
        return await get_products_of_user_from_db(request=request, user_sub=user_sub, session=db_session)
    except HTTPException as e:
        raise HTTPException(status_code=status.HTTP_500_INTERNAL_SERVER_ERROR, detail=e)




@router.get("/list", response_model=ListResponseSchema) #works
async def get_products(
        request: Request,
        user: Annotated[dict, Depends(check_token)],
        db_session: AsyncSession = Depends(get_db_session),
        size: int = 20,
        page: int = 1,
        category: ProductCategory = None,
        condition: ProductCondition = None
):
    """
    Retrieves a paginated list of active products, with optional filtering by category and condition.

    **Parameters:**

    - `size`: Number of products per page (default: 20)

    - `page`: Page number (default: 1)

    - `category`: Filter by product category (optional)

    - `condition`: Filter by product condition (optional)

    **Returns:**
    - A list of active products, sorted by most recently updated.
    """

    return await show_products_from_db(
        request=request,
        session=db_session,
        size=size,
        page=page,
        category=category,
        condition=condition
    )


@router.get("/{product_id}", response_model=ProductResponseSchema) #works
async def get_product(
        request: Request,
        user: Annotated[dict, Depends(check_token)],
        product_id: int,
        db_session: AsyncSession = Depends(get_db_session)
):
    """
    Retrieves a single active product by its unique ID, including its associated media files.

    **Parameters:**

    - `product_id`: The unique identifier of the product to retrieve.

    - `access_token`: Required authentication token from cookies (via dependency).

    **Returns:**
    - A detailed product object if found, including its name, description, price, category, condition, and media URLs.

    **Errors:**
    - Returns `404 Not Found` if the product with the specified ID does not exist or is inactive.

    - Returns `401 Unauthorized` if no valid access token is provided.
    """

    product = await get_product_from_db(
        request=request,
        product_id=product_id,
        session=db_session
    )

    if product is None:
        raise HTTPException(status_code=404, detail="Product not found")

    return product


@router.delete("/{product_id}")  #works
async def remove_product(
        request: Request,
        user: Annotated[dict, Depends(check_token)],
        product_id: int,
        db_session: AsyncSession = Depends(get_db_session)
):
    """
    Deletes a specific product owned by the authenticated user.

    **Requirements:**
    - The user must be authenticated (`access_token` cookie required).

    - Only the owner of the product can delete it.

    **Parameters:**
    - `product_id`: The ID of the product to delete.

    **Process:**
    - Deletes the product entry from the database.
    - Deletes all related media files from the storage bucket and their DB records.
    - Removes the product from the Meilisearch index.

    **Returns:**
    - HTTP 204 No Content on successful deletion.

    **Errors:**
    - Returns 403 if the product does not belong to the user.
    - Returns 404 if the product is not found.
    - Returns 500 on internal error.
    """

    try:
        await remove_product_from_db(
            request=request,
            user_sub=user.get("sub"),
            product_id=product_id,
            session=db_session
        )
        return status.HTTP_204_NO_CONTENT

    except HTTPException as e:
        raise HTTPException(status_code=status.HTTP_500_INTERNAL_SERVER_ERROR, detail=str(e))


@router.patch("/")  #works
async def update_product(
    user: Annotated[dict, Depends(check_token)],
    product_update: ProductUpdateSchema,
    db_session: AsyncSession = Depends(get_db_session)
):
    """
    Updates fields of an existing product owned by the authenticated user.

    **Requirements:**
    - The user must be authenticated (`access_token` cookie required).

    - Only the product owner can update their product.

    **Parameters:**
    - `product_id`: ID of the product to update (included in the request body).

    - `name`, `description`, `price`, `category`, `condition`, `status` — any of these fields can be updated individually or together.

    **Process:**
    - Validates that the product exists and belongs to the user.
    - Applies only the provided (non-null) updates.
    - Updates Meilisearch index if the name changes.

    **Returns:**
    - A dictionary with the `product_id` and the updated fields.

    **Errors:**
    - Returns 404 if the product does not exist or doesn't belong to the user.
    - Returns 500 on internal error.
    """

    product_update = await update_product_in_db(
        product_update=product_update,
        user_sub=user.get("sub"),
        session=db_session
    )
    return {"product_id": product_update.product_id, "updated_fields": product_update.dict(exclude_unset=True)}



@router.get("/search/", response_model=List[ProductResponseSchema]) #works
async def search(
        request: Request,
        user: Annotated[dict, Depends(check_token)],
        keyword: str,
        db_session=Depends(get_db_session)
):
    """
    Searches for products based on the provided keyword:
    - Uses Meilisearch to find matching products.
    - Will return active products only that match the keyword.
    - The search results are then used to fetch product details from the database.
    - The returned products contain details such as id, name, description, price, condition, and category.

    **Parameters:**
    - `keyword`: The search term used to find products. It will be used for querying in Meilisearch.

    **Returns:**
    - A list of product objects that match the keyword from the search.
    - Products will be returned with their full details (from the database).
    """
    result = await search_for_meilisearch_data(storage_name="products", keyword=keyword)
    products = result['data']['hits']
    product_objects = []
    for product in products:
        product_objects.append(await get_product_from_db(request=request, product_id=product['id'], session=db_session))
    return product_objects


@router.post("/feedback/{product_id}")
async def store_new_product_feedback(
    feedback_data: ProductFeedbackSchema, 
    user_sub: str, 
    request: Request,
    db_session = Depends(get_db_session)
):
    await add_new_product_feedback_to_db(feedback_data=feedback_data, user_sub=user_sub, session=db_session)

@router.get("/feedback/{product_id}")
async def get_product_feedbacks(
    product_id:int, 
    db_session = Depends(get_db_session), 
    size: int = 20, 
    page: int = 1
):
    return await get_product_feedbacks_from_db(product_id=product_id, session=db_session, size=size, page=page)

@router.delete("/feedback/{feedback_id}")
async def remove_product_feedback(feedback_id: int, db_session = Depends(get_db_session)):
    await remove_product_feedback_from_db(feedback_id=feedback_id, session=db_session)


@router.post("/{product_id}/report")
async def store_new_product_report(
    report_data: ProductReportSchema, 
    user_sub: str, 
    request: Request, 
    db_session = Depends(get_db_session
)):
    await add_product_report(report_data=report_data, user_sub = user_sub, session = db_session)
<|MERGE_RESOLUTION|>--- conflicted
+++ resolved
@@ -3,11 +3,7 @@
 
 from .__init__ import *
 from backend.common.utils import *
-<<<<<<< HEAD
 from backend.common.dependencies import get_db_session, check_token, check_tg
-=======
-from backend.common.dependencies import get_db_session, validate_access_token_dep
->>>>>>> 43f0cce4
 from .cruds import show_products_from_db, add_new_product_to_db
 
 
@@ -44,12 +40,7 @@
     """
 
     try:
-<<<<<<< HEAD
         new_product = await add_new_product_to_db(db_session, product_data, user_sub=user["sub"], request=request)
-=======
-        new_product = await add_new_product_to_db(db_session, product_data, user_sub=user["sub"])
-        await add_meilisearch_data(storage_name='products', json_values={'id': new_product.id, 'name': new_product.name})
->>>>>>> 43f0cce4
         return new_product
     except HTTPException as e:
         raise HTTPException(status_code=status.HTTP_500_INTERNAL_SERVER_ERROR, detail=str(e))
@@ -277,8 +268,8 @@
 
 @router.post("/feedback/{product_id}")
 async def store_new_product_feedback(
-    feedback_data: ProductFeedbackSchema, 
-    user_sub: str, 
+    feedback_data: ProductFeedbackSchema,
+    user_sub: str,
     request: Request,
     db_session = Depends(get_db_session)
 ):
@@ -286,9 +277,9 @@
 
 @router.get("/feedback/{product_id}")
 async def get_product_feedbacks(
-    product_id:int, 
-    db_session = Depends(get_db_session), 
-    size: int = 20, 
+    product_id:int,
+    db_session = Depends(get_db_session),
+    size: int = 20,
     page: int = 1
 ):
     return await get_product_feedbacks_from_db(product_id=product_id, session=db_session, size=size, page=page)
@@ -300,9 +291,9 @@
 
 @router.post("/{product_id}/report")
 async def store_new_product_report(
-    report_data: ProductReportSchema, 
-    user_sub: str, 
-    request: Request, 
+    report_data: ProductReportSchema,
+    user_sub: str,
+    request: Request,
     db_session = Depends(get_db_session
 )):
     await add_product_report(report_data=report_data, user_sub = user_sub, session = db_session)
