--- conflicted
+++ resolved
@@ -2,14 +2,9 @@
 from sqlalchemy.ext.asyncio import AsyncSession
 from sqlalchemy.orm import selectinload
 
-<<<<<<< HEAD
-from backend.core.database.models import User, Media
+from backend.core.database.models import Media, User
+from backend.core.database.models.media import MediaSection
 from backend.core.database.models.product import Product, ProductStatus
-from backend.core.database.models.media import MediaSection
-=======
-from backend.core.database.models import Media, User
-from backend.core.database.models.product import Product, ProductStatus
->>>>>>> 54af68dc
 
 
 async def get_telegram_id(session: AsyncSession, sub: str) -> int | None:
@@ -38,32 +33,23 @@
     return bool(user_email)
 
 
-<<<<<<< HEAD
-async def find_media(session: AsyncSession,
-                     product_id: int,
-                     media_order: int = 0,
-                     section: MediaSection = MediaSection.kp) -> Media | None:
-    query = (
-        select(Media).filter(Media.entity_id == product_id,
-                                     Media.media_order == media_order,
-                                     Media.section == section
-                            )
+async def find_media(
+    session: AsyncSession,
+    product_id: int,
+    media_order: int = 0,
+    section: MediaSection = MediaSection.kp,
+) -> Media | None:
+    query = select(Media).filter(
+        Media.entity_id == product_id,
+        Media.media_order == media_order,
+        Media.section == section,
     )
-=======
-async def find_media(session: AsyncSession, product_id: int) -> Media | None:
-    query = select(Media).filter(Media.entity_id == product_id)
->>>>>>> 54af68dc
     result = await session.execute(query)
     media = result.scalars().first()
     return media
 
 
-<<<<<<< HEAD
-async def find_product(session: AsyncSession,
-                       product_id: int) -> Product | None:
-=======
 async def find_product(session: AsyncSession, product_id: int) -> Product | None:
->>>>>>> 54af68dc
     query = (
         select(Product)
         .options(selectinload(Product.user))
