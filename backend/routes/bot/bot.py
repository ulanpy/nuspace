from typing import Annotated

<<<<<<< HEAD
from fastapi import APIRouter, Request, Depends, Response, status, HTTPException
from aiogram.types import Update
from aiogram.utils.deep_linking import create_start_link
from sqlalchemy.ext.asyncio import AsyncSession

from backend.core.database.models import Product
from backend.routes.bot.cruds import get_telegram_id, find_product
from backend.core.configs.config import config
from backend.common.dependencies import get_db_session, check_token
=======
from aiogram.types import Update
from aiogram.utils.deep_linking import create_start_link
from fastapi import APIRouter, Depends, Request, Response, status

from backend.common.dependencies import check_token
from backend.core.configs.config import config
>>>>>>> 54af68dc

web_router = APIRouter(tags=["Bot Routes"])


@web_router.post("/webhook")
<<<<<<< HEAD
async def webhook(request:  Request) -> Response:
=======
async def webhook(request: Request) -> Response:
>>>>>>> 54af68dc
    """
    Handles incoming webhook requests from Telegram.
    Extracts the bot and dispatcher (dp) from the app state.
    Attaches the database and scheduler session to the dispatcher for use in handlers.
    Validates the incoming update from Telegram and processes it using the dispatcher.
    """
    received_token = request.headers.get("X-Telegram-Bot-Api-Secret-Token")
    if received_token != config.SECRET_TOKEN:
        return Response(status_code=status.HTTP_403_FORBIDDEN)

    bot = request.app.state.bot
    dp = request.app.state.dp
    update = Update.model_validate(await request.json(), context={"bot": bot})
    await dp.feed_update(bot, update)
    return Response(status_code=status.HTTP_200_OK)


@web_router.post("/contact/{product_id}")
async def contact(
<<<<<<< HEAD
    request: Request,
    product_id: int,
    user: Annotated[dict, Depends(check_token)],
    db_session: AsyncSession = Depends(get_db_session)
) -> str:
    product: Product | None = await find_product(db_session, int(product_id))
    if product:
        link: str = await create_start_link(request.app.state.bot, f"contact&{product_id}", encode=True)
        return link
    raise HTTPException(status_code=404, detail="Does not exist!")
=======
    request: Request, product_id: int, user: Annotated[dict, Depends(check_token)]
) -> str:
    link: str = await create_start_link(
        request.app.state.bot, f"contact&{product_id}", encode=True
    )
    return link
>>>>>>> 54af68dc
<|MERGE_RESOLUTION|>--- conflicted
+++ resolved
@@ -1,39 +1,20 @@
 from typing import Annotated
 
-<<<<<<< HEAD
-from fastapi import APIRouter, Request, Depends, Response, status, HTTPException
 from aiogram.types import Update
 from aiogram.utils.deep_linking import create_start_link
+from fastapi import APIRouter, Depends, HTTPException, Request, Response, status
 from sqlalchemy.ext.asyncio import AsyncSession
 
+from backend.common.dependencies import check_token, get_db_session
+from backend.core.configs.config import config
 from backend.core.database.models import Product
-from backend.routes.bot.cruds import get_telegram_id, find_product
-from backend.core.configs.config import config
-from backend.common.dependencies import get_db_session, check_token
-=======
-from aiogram.types import Update
-from aiogram.utils.deep_linking import create_start_link
-from fastapi import APIRouter, Depends, Request, Response, status
-
-from backend.common.dependencies import check_token
-from backend.core.configs.config import config
->>>>>>> 54af68dc
+from backend.routes.bot.cruds import find_product
 
 web_router = APIRouter(tags=["Bot Routes"])
 
 
 @web_router.post("/webhook")
-<<<<<<< HEAD
-async def webhook(request:  Request) -> Response:
-=======
 async def webhook(request: Request) -> Response:
->>>>>>> 54af68dc
-    """
-    Handles incoming webhook requests from Telegram.
-    Extracts the bot and dispatcher (dp) from the app state.
-    Attaches the database and scheduler session to the dispatcher for use in handlers.
-    Validates the incoming update from Telegram and processes it using the dispatcher.
-    """
     received_token = request.headers.get("X-Telegram-Bot-Api-Secret-Token")
     if received_token != config.SECRET_TOKEN:
         return Response(status_code=status.HTTP_403_FORBIDDEN)
@@ -47,22 +28,15 @@
 
 @web_router.post("/contact/{product_id}")
 async def contact(
-<<<<<<< HEAD
     request: Request,
     product_id: int,
     user: Annotated[dict, Depends(check_token)],
-    db_session: AsyncSession = Depends(get_db_session)
+    db_session: AsyncSession = Depends(get_db_session),
 ) -> str:
     product: Product | None = await find_product(db_session, int(product_id))
     if product:
-        link: str = await create_start_link(request.app.state.bot, f"contact&{product_id}", encode=True)
+        link: str = await create_start_link(
+            request.app.state.bot, f"contact&{product_id}", encode=True
+        )
         return link
-    raise HTTPException(status_code=404, detail="Does not exist!")
-=======
-    request: Request, product_id: int, user: Annotated[dict, Depends(check_token)]
-) -> str:
-    link: str = await create_start_link(
-        request.app.state.bot, f"contact&{product_id}", encode=True
-    )
-    return link
->>>>>>> 54af68dc
+    raise HTTPException(status_code=404, detail="Does not exist!")