--- conflicted
+++ resolved
@@ -1,95 +1,31 @@
-<<<<<<< HEAD
-import requests
-from aiogram.fsm.storage.redis import RedisStorage
-from aiogram import Dispatcher, Bot
-from aiogram.webhook.aiohttp_server import setup_application
-=======
 from aiogram import Bot, Dispatcher
 from aiogram.fsm.storage.redis import RedisStorage
->>>>>>> 54af68dc
 from fastapi import FastAPI
 
 from backend.core.configs.config import config
 from backend.routes.bot.middlewares import setup_middlewares
 from backend.routes.bot.routes import include_routers
-<<<<<<< HEAD
-from backend.routes.bot.bot import webhook
-from backend.routes.bot.hints_command import set_commands
-from backend.routes.google_bucket.utils import update_push_endpoint
-
-
-def decide_webhook_url(dev_url: str = config.ngrok_server_endpoint,
-                       prod_url: str = config.url_webhook_endpoint,
-                       IS_DEBUG: bool = True) -> str:
-    public_url = None
-    if IS_DEBUG:
-        try:
-            response = requests.get(dev_url)
-            response.raise_for_status()
-            tunnels = response.json()["tunnels"]
-            public_url = tunnels[0]["public_url"]
-            print(f"Ngrok public URL: {public_url}")
-
-            update_push_endpoint(f"{public_url}/bucket/gcs-hook")
-        except Exception as e:
-            public_url = None
-            print(f"Error fetching Ngrok URL: {e}")
-    if public_url is not None:
-        url_webhook = f"{public_url}/api"
-    else:
-        url_webhook = prod_url
-    return url_webhook
-
-
-async def initialize_bot(app: FastAPI, token: str = config.TG_API_KEY, dev_url: str = config.ngrok_server_endpoint,
-                         prod_url: str = config.url_webhook_endpoint):
-=======
 
 
 async def initialize_bot(
     app: FastAPI,
     token: str = config.TG_API_KEY,
 ):
->>>>>>> 54af68dc
     app.state.bot = Bot(token=token)
     app.state.dp = Dispatcher(storage=RedisStorage(app.state.redis))
     base_url = f"https://{config.ROUTING_PREFIX}"
 
-<<<<<<< HEAD
-    # Store URL in dispatcher's data
-    url = decide_webhook_url(dev_url=dev_url, prod_url=prod_url)
-    public_url = url.replace("/api", "")
-
-    #Middlewares
-    setup_middlewares(
-        dp=app.state.dp,
-        url=public_url,
-        redis=app.state.redis,
-        db_manager=app.state.db_manager,
-        storage_client=app.state.storage_client
-=======
     setup_middlewares(
         dp=app.state.dp,
         url=base_url.replace("/api", "") if config.IS_DEBUG else config.NUSPACE,
         redis=app.state.redis,
         db_manager=app.state.db_manager,
         storage_client=app.state.storage_client,
->>>>>>> 54af68dc
     )
 
     # Routers
     include_routers(app.state.dp)
 
-<<<<<<< HEAD
-   # await set_commands(app.state.bot)
-    print(f"webhook {url}", flush=True)
-    await app.state.bot.set_webhook(url=f"{url}/webhook",
-                                    drop_pending_updates=True,
-                                    allowed_updates=app.state.dp.resolve_used_update_types(),
-                                    secret_token=config.SECRET_TOKEN)
-
-
-=======
     # await set_commands(app.state.bot)
     print(f"webhook {base_url}", flush=True)
     await app.state.bot.set_webhook(
@@ -97,5 +33,4 @@
         drop_pending_updates=True,
         allowed_updates=app.state.dp.resolve_used_update_types(),
         secret_token=config.SECRET_TOKEN,
-    )
->>>>>>> 54af68dc
+    )