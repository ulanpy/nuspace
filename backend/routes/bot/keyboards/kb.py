--- conflicted
+++ resolved
@@ -74,15 +74,6 @@
         resize_keyboard=True,
     )
 
-<<<<<<< HEAD
-def user_profile_button(user_id: int, _: Callable[[str], str]):
-    keyboard = InlineKeyboardMarkup(inline_keyboard=[
-        [InlineKeyboardButton(
-            text=_("Профиль пользователя"),
-            url=f"tg://user?id={user_id}"
-        )]
-    ])
-=======
 
 def user_profile_button(user_id: int, _: Callable[[str], str]):
     keyboard = InlineKeyboardMarkup(
@@ -94,5 +85,4 @@
             ]
         ]
     )
->>>>>>> 54af68dc
     return keyboard