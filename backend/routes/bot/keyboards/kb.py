from aiogram.types import InlineKeyboardMarkup, InlineKeyboardButton, WebAppInfo
from random import shuffle

from backend.routes.bot.keyboards.callback_factory import ConfirmTelegramUser


def kb_webapp() -> InlineKeyboardMarkup:
    return InlineKeyboardMarkup(row_width=1,
                                inline_keyboard=[
                                    [
                                        InlineKeyboardButton(text='NUspace', web_app=WebAppInfo(url="https://docs.aiogram.dev/en/dev-3.x/dispatcher/dispatcher.html"))
                                    ]
                                ])


<<<<<<< HEAD
def kb_register_groups() -> InlineKeyboardMarkup:
    return InlineKeyboardMarkup(inline_keyboard=[
        [
            InlineKeyboardButton(text='NUspace', url="https://docs.aiogram.dev/en/dev-3.x/dispatcher/dispatcher.html")
        ]
    ])


=======
>>>>>>> ea92a9bb
def kb_confirmation(sub: str, confirmation_number: int) -> InlineKeyboardMarkup:
    emojis = ['🐬', '🦄', '🐖', '🐉', '🐁', '🐈', '🦍', '🐝', '🐺', '🐥']
    buttons = [
        InlineKeyboardButton(
            text=emoji,
            callback_data=ConfirmTelegramUser(
                sub=sub,
                number=idx + 1,
                confirmation_number=confirmation_number
            ).pack()
        )
        for idx, emoji in enumerate(emojis)
    ]

    shuffle(buttons)
    keyboard = [buttons[i:i + 5] for i in range(0, len(buttons), 5)]

    return InlineKeyboardMarkup(inline_keyboard=keyboard)
<|MERGE_RESOLUTION|>--- conflicted
+++ resolved
@@ -13,7 +13,6 @@
                                 ])
 
 
-<<<<<<< HEAD
 def kb_register_groups() -> InlineKeyboardMarkup:
     return InlineKeyboardMarkup(inline_keyboard=[
         [
@@ -22,8 +21,6 @@
     ])
 
 
-=======
->>>>>>> ea92a9bb
 def kb_confirmation(sub: str, confirmation_number: int) -> InlineKeyboardMarkup:
     emojis = ['🐬', '🦄', '🐖', '🐉', '🐁', '🐈', '🦍', '🐝', '🐺', '🐥']
     buttons = [
