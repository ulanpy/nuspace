from typing import Callable

<<<<<<< HEAD
from aiogram import Router, html
=======
from aiogram import Router
from aiogram.filters import CommandObject, CommandStart
>>>>>>> 54af68dc
from aiogram.types import Message
from aiogram.utils.deep_linking import decode_payload
from google.cloud import storage
from sqlalchemy.ext.asyncio import AsyncSession
from google.cloud import storage

<<<<<<< HEAD

from backend.core.database.models import Product, Media
from backend.routes.bot.keyboards.kb import kb_confirmation, user_profile_button
from backend.routes.bot.cruds import get_telegram_id, check_existance_by_sub, find_product, find_media
from backend.routes.bot.filters import EncodedDeepLinkFilter
=======
from backend.core.database.models import Media, Product
from backend.routes.bot.cruds import (
    check_existance_by_sub,
    find_media,
    find_product,
    get_telegram_id,
)
from backend.routes.bot.filters import EncodedDeepLinkFilter
from backend.routes.bot.keyboards.kb import kb_confirmation, user_profile_button
>>>>>>> 54af68dc
from backend.routes.bot.utils.google_bucket import generate_download_url

router = Router()


@router.message(CommandStart(deep_link=True), EncodedDeepLinkFilter("contact"))
async def get_contact_seller(
<<<<<<< HEAD
=======
    m: Message,
    command: CommandObject,
    db_session: AsyncSession,
    _: Callable[[str], str],
    storage_client: storage.Client,
):
    payload: str = decode_payload(command.args)
    _prefix, product_id = payload.split("&")

    media: Media | None = await find_media(db_session, int(product_id))
    product: Product | None = await find_product(db_session, int(product_id))

    if not product:
        return await m.answer("Error: Not Found, missing product")
    elif product and media:
        filename: str = media.name
        url: str = await generate_download_url(storage_client, filename)
        caption: str = f"{product.name}"
        seller_user_id: int = await get_telegram_id(db_session, product.user_sub)
        await m.bot.send_photo(
            m.chat.id,
            photo=url,
            caption=caption,
            reply_markup=user_profile_button(seller_user_id, _),
        )
    elif product:
        caption: str = f"{product.name}"
        seller_user_id: int = await get_telegram_id(db_session, product.user_sub)
        await m.answer(caption, reply_markup=user_profile_button(seller_user_id, _))


@router.message(CommandStart(deep_link=True))
async def user_start_link(
>>>>>>> 54af68dc
    m: Message,
    command: CommandObject,
    db_session: AsyncSession,
    _: Callable[[str], str],
<<<<<<< HEAD
    storage_client: storage.Client
):
    payload: str = decode_payload(command.args)
    _prefix, product_id = payload.split("&")

    media: Media | None = await find_media(db_session, int(product_id))
    product: Product | None = await find_product(db_session, int(product_id))

    caption: str = f"{product.name}"
    seller_user_id: int = await get_telegram_id(db_session, product.user_sub)
    print(media.entity_id, product.id)
    if not product:
        await m.answer("Error: Not Found, missing product")
    elif product and media:
        filename: str = media.name
        url: str = await generate_download_url(storage_client, filename)

        await m.bot.send_photo(
            m.chat.id,
            photo=url,
            caption=caption,
            reply_markup=user_profile_button(seller_user_id, _)
        )
    elif product:
        await m.answer(caption, reply_markup=user_profile_button(seller_user_id, _))



@router.message(CommandStart(deep_link=True))
async def user_start_link(
        m: Message,
        command: CommandObject,
        db_session: AsyncSession,
        _: Callable[[str], str]
=======
>>>>>>> 54af68dc
) -> Message:
    args = command.args
    payload: str = decode_payload(args)
    sub, confirmation_number = payload.split("&")

    if await check_existance_by_sub(session=db_session, sub=sub):
        if await get_telegram_id(session=db_session, sub=sub) is None:
            return await m.answer(
                _("Отлично, теперь выбери верный смайлик!"),
                reply_markup=kb_confirmation(
                    sub=sub, confirmation_number=confirmation_number
                ),
            )
        return await m.answer(_("Ваш телеграм аккаунт уже привязан!"))
    return await m.answer(_("Некорректная ссылка"))<|MERGE_RESOLUTION|>--- conflicted
+++ resolved
@@ -1,24 +1,12 @@
 from typing import Callable
 
-<<<<<<< HEAD
-from aiogram import Router, html
-=======
 from aiogram import Router
 from aiogram.filters import CommandObject, CommandStart
->>>>>>> 54af68dc
 from aiogram.types import Message
 from aiogram.utils.deep_linking import decode_payload
 from google.cloud import storage
 from sqlalchemy.ext.asyncio import AsyncSession
-from google.cloud import storage
 
-<<<<<<< HEAD
-
-from backend.core.database.models import Product, Media
-from backend.routes.bot.keyboards.kb import kb_confirmation, user_profile_button
-from backend.routes.bot.cruds import get_telegram_id, check_existance_by_sub, find_product, find_media
-from backend.routes.bot.filters import EncodedDeepLinkFilter
-=======
 from backend.core.database.models import Media, Product
 from backend.routes.bot.cruds import (
     check_existance_by_sub,
@@ -28,7 +16,6 @@
 )
 from backend.routes.bot.filters import EncodedDeepLinkFilter
 from backend.routes.bot.keyboards.kb import kb_confirmation, user_profile_button
->>>>>>> 54af68dc
 from backend.routes.bot.utils.google_bucket import generate_download_url
 
 router = Router()
@@ -36,8 +23,6 @@
 
 @router.message(CommandStart(deep_link=True), EncodedDeepLinkFilter("contact"))
 async def get_contact_seller(
-<<<<<<< HEAD
-=======
     m: Message,
     command: CommandObject,
     db_session: AsyncSession,
@@ -71,48 +56,10 @@
 
 @router.message(CommandStart(deep_link=True))
 async def user_start_link(
->>>>>>> 54af68dc
     m: Message,
     command: CommandObject,
     db_session: AsyncSession,
     _: Callable[[str], str],
-<<<<<<< HEAD
-    storage_client: storage.Client
-):
-    payload: str = decode_payload(command.args)
-    _prefix, product_id = payload.split("&")
-
-    media: Media | None = await find_media(db_session, int(product_id))
-    product: Product | None = await find_product(db_session, int(product_id))
-
-    caption: str = f"{product.name}"
-    seller_user_id: int = await get_telegram_id(db_session, product.user_sub)
-    print(media.entity_id, product.id)
-    if not product:
-        await m.answer("Error: Not Found, missing product")
-    elif product and media:
-        filename: str = media.name
-        url: str = await generate_download_url(storage_client, filename)
-
-        await m.bot.send_photo(
-            m.chat.id,
-            photo=url,
-            caption=caption,
-            reply_markup=user_profile_button(seller_user_id, _)
-        )
-    elif product:
-        await m.answer(caption, reply_markup=user_profile_button(seller_user_id, _))
-
-
-
-@router.message(CommandStart(deep_link=True))
-async def user_start_link(
-        m: Message,
-        command: CommandObject,
-        db_session: AsyncSession,
-        _: Callable[[str], str]
-=======
->>>>>>> 54af68dc
 ) -> Message:
     args = command.args
     payload: str = decode_payload(args)
