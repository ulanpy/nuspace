from datetime import datetime, timedelta, timezone



from aiogram import Router, F
from aiogram.types import Message, ContentType
from aiogram.enums.chat_type import ChatType
from sqlalchemy.ext.asyncio import AsyncSession
from apscheduler.schedulers.asyncio import AsyncIOScheduler

from backend.routes.bot.apsheduler.tasks import kick_user
from backend.routes.bot.keyboards.kb import kb_webapp
from backend.routes.bot.cruds import check_user_by_telegram_id
from backend.core.database.manager import AsyncDatabaseManager
router = Router(name="Group router")


@router.message(F.chat.type == ChatType.SUPERGROUP)
async def new_member(m: Message,
                     db_manager: AsyncDatabaseManager,
                     scheduler_session: AsyncIOScheduler):
    if m.from_user.id == m.bot.id:
        return

<<<<<<< HEAD
    if not await check_user_by_telegram_id(session=db_session, user_id=m.from_user.id):
        await m.reply("Зарегайся в NUspace, иначе в течений 15 минут будешь исключен", reply_markup=kb_webapp())
        run_time = datetime.now() + timedelta(seconds=10)
        scheduler_session.add_job(kick_user, 'date', run_date=run_time, args=[m.chat.id, m.from_user.id, m.bot])
=======
    async for session in db_manager.get_async_session():
        user_exists = await check_user_by_telegram_id(session=session, user_id=m.from_user.id)
        if not user_exists:
            await m.reply("Зарегайся в NUspace, иначе в течение 15 минут будешь исключен")
            run_time = datetime.now(timezone.utc) + timedelta(seconds=5)
            scheduler_session.add_job(kick_user, 'date', run_date=run_time, args=[m.chat.id, m.from_user.id, m.bot])
        break  # We only need one session instance.
>>>>>>> 72b29d68
<|MERGE_RESOLUTION|>--- conflicted
+++ resolved
@@ -22,17 +22,10 @@
     if m.from_user.id == m.bot.id:
         return
 
-<<<<<<< HEAD
-    if not await check_user_by_telegram_id(session=db_session, user_id=m.from_user.id):
-        await m.reply("Зарегайся в NUspace, иначе в течений 15 минут будешь исключен", reply_markup=kb_webapp())
-        run_time = datetime.now() + timedelta(seconds=10)
-        scheduler_session.add_job(kick_user, 'date', run_date=run_time, args=[m.chat.id, m.from_user.id, m.bot])
-=======
     async for session in db_manager.get_async_session():
         user_exists = await check_user_by_telegram_id(session=session, user_id=m.from_user.id)
         if not user_exists:
             await m.reply("Зарегайся в NUspace, иначе в течение 15 минут будешь исключен")
             run_time = datetime.now(timezone.utc) + timedelta(seconds=5)
             scheduler_session.add_job(kick_user, 'date', run_date=run_time, args=[m.chat.id, m.from_user.id, m.bot])
-        break  # We only need one session instance.
->>>>>>> 72b29d68
+        break  # We only need one session instance.