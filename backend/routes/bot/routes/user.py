<<<<<<< HEAD
from aiogram import Router, F
from aiogram.types import Message
from aiogram.enums import ChatType
from aiogram.filters import CommandStart, CommandObject
from aiogram.utils.deep_linking import decode_payload

from sqlalchemy.ext.asyncio import AsyncSession

from backend.routes.bot.keyboards.kb import kb_webapp, kb_confirmation


router = Router(name="Private message router")

@router.message(CommandStart(deep_link=True), F.chat.type == ChatType.PRIVATE)
=======
from aiogram import Router, Bot, Dispatcher
from aiogram.types import Message
from aiogram.filters import CommandStart, CommandObject
from aiogram.utils.deep_linking import decode_payload

from backend.routes.bot.keyboards.kb import kb_webapp, kb_confirmation

router = Router(name="TG router")

@router.message(CommandStart(deep_link=True))
>>>>>>> 32120191
async def user_start_link(m: Message,
                          command: CommandObject):
    args = command.args
    payload: str = decode_payload(args)
    sub, confirmation_number = payload.split("&")
    await m.answer("Отлично, теперь выбери верный смайлик!", reply_markup=kb_confirmation(sub=sub, confirmation_number=confirmation_number))

<<<<<<< HEAD
@router.message(CommandStart(deep_link=False), F.chat.type == ChatType.PRIVATE)
async def user_start(m: Message):
    await m.answer(f"Добро пожаловать в NUspace, перейди по ссылке ниже!", reply_markup=kb_webapp())
=======

@router.message(CommandStart(deep_link=False))
async def user_start(m: Message):
    # Access URL from dispatcher's data
    await m.answer(
        "Добро пожаловать в NUspace, перейди по ссылке ниже!",
        reply_markup=kb_webapp()
    )
>>>>>>> 32120191
<|MERGE_RESOLUTION|>--- conflicted
+++ resolved
@@ -1,4 +1,3 @@
-<<<<<<< HEAD
 from aiogram import Router, F
 from aiogram.types import Message
 from aiogram.enums import ChatType
@@ -13,18 +12,6 @@
 router = Router(name="Private message router")
 
 @router.message(CommandStart(deep_link=True), F.chat.type == ChatType.PRIVATE)
-=======
-from aiogram import Router, Bot, Dispatcher
-from aiogram.types import Message
-from aiogram.filters import CommandStart, CommandObject
-from aiogram.utils.deep_linking import decode_payload
-
-from backend.routes.bot.keyboards.kb import kb_webapp, kb_confirmation
-
-router = Router(name="TG router")
-
-@router.message(CommandStart(deep_link=True))
->>>>>>> 32120191
 async def user_start_link(m: Message,
                           command: CommandObject):
     args = command.args
@@ -32,17 +19,6 @@
     sub, confirmation_number = payload.split("&")
     await m.answer("Отлично, теперь выбери верный смайлик!", reply_markup=kb_confirmation(sub=sub, confirmation_number=confirmation_number))
 
-<<<<<<< HEAD
 @router.message(CommandStart(deep_link=False), F.chat.type == ChatType.PRIVATE)
 async def user_start(m: Message):
     await m.answer(f"Добро пожаловать в NUspace, перейди по ссылке ниже!", reply_markup=kb_webapp())
-=======
-
-@router.message(CommandStart(deep_link=False))
-async def user_start(m: Message):
-    # Access URL from dispatcher's data
-    await m.answer(
-        "Добро пожаловать в NUspace, перейди по ссылке ниже!",
-        reply_markup=kb_webapp()
-    )
->>>>>>> 32120191
