import json
import logging
import random
import secrets
from typing import Annotated
from urllib.parse import parse_qsl, urlencode, urlparse, urlunparse

from aiogram import Bot
from aiogram.utils.deep_linking import create_start_link
from fastapi import APIRouter, Cookie, Depends, HTTPException, Request, Response, status
from fastapi.responses import RedirectResponse
from jose import JWTError
from sqlalchemy.ext.asyncio import AsyncSession

from backend.common.cruds import QueryBuilder
from backend.common.dependencies import get_current_principals, get_db_session
from backend.core.configs.config import config
from backend.routes.auth.app_token import AppTokenManager
from backend.routes.auth.keycloak_manager import KeyCloakManager
from backend.routes.auth.schemas import CurrentUserResponse, Sub

from .cruds import User, upsert_user
from .schemas import UserSchema
from .utils import (
    _select_mock_user,
    build_mock_creds,
    create_user_schema,
    exchange_code_for_credentials,
    set_kc_auth_cookies,
    unset_kc_auth_cookies,
)

router = APIRouter(tags=["Auth Routes"])
logger = logging.getLogger(__name__)


# /login: always pass a state
@router.get("/login")
async def login(
    request: Request,
    state: str | None = None,
    return_to: str | None = None,
    mock_user: str | None = "1",  # shorthand alias
):
    kc: KeyCloakManager = request.app.state.kc_manager
    redis = request.app.state.redis

    # If no state provided (normal web), create CSRF state
    if not state:
        state = secrets.token_urlsafe(32)
        csrf_key = f"csrf:{state}"
        # Optionally: await redis.set(csrf_key, return_to or "/", ex=600, nx=True)
        await redis.setex(csrf_key, 600, return_to or "/")
    else:
        # If state is provided (e.g., MiniApp or custom client), still remember desired return_to
        if return_to is not None:
            csrf_key = f"csrf:{state}"
            await redis.setex(csrf_key, 600, return_to or "/")

            # Also update the miniapp state if this is a miniapp flow
            miniapp_state_key = f"{config.TG_APP_LOGIN_STATE_REDIS_PREFIX}{state}"
            miniapp_exists = await redis.get(miniapp_state_key)
            if miniapp_exists:
                # Update the stored return_to for the miniapp flow
                await redis.setex(miniapp_state_key, 300, return_to)
                print(f"updated miniapp return_to from login endpoint: {return_to}", flush=True)

    # Dev mock: bypass external IdP entirely
    if config.MOCK_KEYCLOAK:
        cb = kc.KEYCLOAK_REDIRECT_URI
        sep = "&" if "?" in cb else "?"
        callback_url = f"{cb}{sep}state={state}"
        if mock_user:
            callback_url += f"&mock_user={mock_user}"
        return RedirectResponse(url=callback_url, status_code=303)

    return await getattr(kc.oauth, kc.__class__.__name__.lower()).authorize_redirect(
        request,
        kc.KEYCLOAK_REDIRECT_URI,
        state=state,
    )


# /auth/callback: require and validate state
@router.get("/auth/callback")
async def auth_callback(
    request: Request,
    db_session: AsyncSession = Depends(get_db_session),
    creds: dict = Depends(exchange_code_for_credentials),
    state: str | None = None,
):
    if not state:
        raise HTTPException(status_code=400, detail="Missing state")

    kc_manager: KeyCloakManager = request.app.state.kc_manager
    app_token_manager: AppTokenManager = request.app.state.app_token_manager
    redis = request.app.state.redis

    # Validate Keycloak token from the fresh exchange (skip in mock mode)
    if not config.MOCK_KEYCLOAK:
        try:
            await kc_manager.validate_keycloak_token(creds["access_token"])
        except JWTError as e:
            raise HTTPException(
                status_code=401, detail=f"Invalid Keycloak token after code exchange: {str(e)}"
            )

    # Upsert user and mint app token
    user_schema: UserSchema = await create_user_schema(creds)
    user: User = await upsert_user(db_session, user_schema)
    app_token_str, _claims = await app_token_manager.create_app_token(user.sub, db_session)

    # Prepare base redirect and cookies
    redirect_response = RedirectResponse(url=config.HOME_URL, status_code=303)
    set_kc_auth_cookies(redirect_response, creds)
    redirect_response.set_cookie(
        key=config.COOKIE_APP_NAME,
        value=app_token_str,
        httponly=True,
        secure=not config.IS_DEBUG,
        samesite="Lax",
        max_age=app_token_manager.token_expiry.total_seconds(),
    )

    # 1) MiniApp flow: state must exist in MiniApp space
    miniapp_state_key = f"{config.TG_APP_LOGIN_STATE_REDIS_PREFIX}{state}"
    creds_key = f"{config.TG_APP_LOGIN_STATE_REDIS_PREFIX}creds:{state}"
    miniapp_exists = await redis.get(miniapp_state_key)
    if miniapp_exists:
        # Preserve the MiniApp-specific return_to value if present
        miniapp_return_to = (
            miniapp_exists.decode()
            if isinstance(miniapp_exists, (bytes, bytearray))
            else miniapp_exists
        )
        try:
            # Store minimal creds needed; TTL prevents long exposure
            await redis.setex(
                creds_key,
                300,
                json.dumps(
                    {
                        "access_token": creds.get("access_token"),
                        "refresh_token": creds.get("refresh_token"),
                        "id_token": creds.get("id_token"),
                        # Include userinfo so /miniapp/login/exchange can upsert the user
                        "userinfo": creds.get("userinfo"),
                    }
                ),
            )
        finally:
            await redis.delete(miniapp_state_key)
            # Also clear any CSRF mapping tied to this state, if one was set
            try:
                await redis.delete(f"csrf:{state}")
            except Exception:
                pass

        # If a return_to was supplied for MiniApp, honor it ONLY if it is a Telegram deep link.
<<<<<<< HEAD
        # Ensure the deep link includes the startapp=<state> parameter so the Mini App reopens with the code.
        # Otherwise, fall back to the canonical t.me deep link so the user is returned to Telegram.
        if miniapp_return_to:
            try:
                # Accept only Telegram deep links here; anything else would strand the user in the external browser.
                if isinstance(miniapp_return_to, str) and (
                    miniapp_return_to.startswith("https://t.me/")
                    or miniapp_return_to.startswith("tg://")
                ):
                    try:
                        parsed = urlparse(miniapp_return_to)
                        qs = dict(parse_qsl(parsed.query, keep_blank_values=True))
                        if "startapp" not in qs and state:
                            qs["startapp"] = state
                            new_query = urlencode(qs, doseq=True)
                            miniapp_return_to = urlunparse(parsed._replace(query=new_query))
                    except Exception:
                        # If parsing fails, proceed with the original URL
                        pass
                    redirect_response.headers["Location"] = miniapp_return_to
                    return redirect_response
            except Exception:
                # If setting the header fails but the URL is a valid Telegram link, fall back to a direct redirect
                if isinstance(miniapp_return_to, str) and (
                    miniapp_return_to.startswith("https://t.me/")
                    or miniapp_return_to.startswith("tg://")
                ):
                    # Try to ensure startapp=<state> as above
                    try:
                        parsed = urlparse(miniapp_return_to)
                        qs = dict(parse_qsl(parsed.query, keep_blank_values=True))
                        if "startapp" not in qs and state:
                            qs["startapp"] = state
                            new_query = urlencode(qs, doseq=True)
                            miniapp_return_to = urlunparse(parsed._replace(query=new_query))
                    except Exception:
                        pass
                    return RedirectResponse(url=miniapp_return_to, status_code=303)
            # Non-Telegram return_to provided: ignore and proceed to the standard t.me fallback below
=======
        # Ensure the deep link includes the startapp=<state> parameter so the Mini App reopens
        # with the code. Otherwise, fall back to the canonical t.me deep link so the user is
        # returned to Telegram.
        if miniapp_return_to:
            # Accept only Telegram deep links here; anything else would strand the user in the
            # external browser.
            if isinstance(miniapp_return_to, str) and (
                miniapp_return_to.startswith("https://t.me/")
                or miniapp_return_to.startswith("tg://")
            ):
                try:
                    parsed = urlparse(miniapp_return_to)
                    qs = dict(parse_qsl(parsed.query, keep_blank_values=True))
                    # Always set startapp to the actual state to ensure the Mini App
                    # receives the correct one-time code to exchange, even if a placeholder exists
                    if state:
                        qs["startapp"] = state
                        new_query = urlencode(qs, doseq=True)
                        miniapp_return_to = urlunparse(parsed._replace(query=new_query))
                except Exception:
                    # If parsing fails, proceed with the original URL
                    pass

                print(f"redirecting to telegram deep link: {miniapp_return_to}", flush=True)
                return RedirectResponse(url=miniapp_return_to, status_code=303)
            else:
                print(
                    f"miniapp_return_to is not a valid Telegram deep link: {miniapp_return_to}, "
                    "falling back to t.me",
                    flush=True,
                )
            # Non-Telegram return_to provided: ignore and proceed to the standard
            # t.me fallback below
>>>>>>> a9c750a9

        # Fallback: send user back to Telegram mini app
        bot_username = request.app.state.bot_username
        tme_url = f"https://t.me/{bot_username}?startapp={state}"
        return RedirectResponse(url=tme_url, status_code=303)

    # 2) Web flow: validate CSRF state and consume it
    csrf_key = f"csrf:{state}"
    csrf_exists = await redis.get(csrf_key)
    if csrf_exists is not None:
        await redis.delete(csrf_key)
        return redirect_response

    # 3) Neither MiniApp nor CSRF state is valid → reject
    raise HTTPException(status_code=400, detail="Invalid or expired state")


@router.post("/connect-tg")
async def bind_tg(request: Request, sub_param: Sub):
    bot: Bot = request.app.state.bot
    sub_value = sub_param.sub
    correct_number = random.randrange(1, 10)
    link = await create_start_link(bot, f"{sub_value}&{correct_number}", encode=True)
    return {"link": link, "correct_number": correct_number, "sub": sub_value}


@router.get("/miniapp/login/init")
async def miniapp_login_init(
    request: Request,
    return_to: str | None = None,
    mock_user: str | None = "1",
):
    """
    Initialize a Mini App login by generating a one-time state code and returning
    the external login URL that must be opened in a system browser.
    """
    code = secrets.token_urlsafe(24)
    redis = request.app.state.redis
    state_key = f"{config.TG_APP_LOGIN_STATE_REDIS_PREFIX}{code}"
    try:
        await redis.setex(state_key, 300, return_to or "/")
    except Exception:
        raise HTTPException(
            status_code=status.HTTP_500_INTERNAL_SERVER_ERROR,
            detail="Could not initialize miniapp login",
        )

    # Dev-only: pre-mint mock credentials so exchange can succeed without Keycloak
    if config.MOCK_KEYCLOAK:
        try:
            userinfo = _select_mock_user(mock_user)
            creds = build_mock_creds(userinfo)
            creds_key = f"{config.TG_APP_LOGIN_STATE_REDIS_PREFIX}creds:{code}"
            await redis.setex(
                creds_key,
                300,
                json.dumps(
                    {
                        "access_token": creds.get("access_token"),
                        "refresh_token": creds.get("refresh_token"),
                        "id_token": creds.get("id_token"),
                        # Include userinfo for the exchange step
                        "userinfo": creds.get("userinfo"),
                    }
                ),
            )
        except Exception:
            # Non-fatal in dev; exchange can still proceed if real login happens
            pass

    login_url = f"{config.HOME_URL}/api/login?state={code}"
    return {"code": code, "login_url": login_url}


@router.post("/miniapp/login/exchange")
async def miniapp_login_exchange(
    request: Request,
    response: Response,
    db_session: AsyncSession = Depends(get_db_session),
):
    """
    Exchange a Mini App one-time code for cookies. Sets Keycloak cookies and issues
    a fresh app token. Intended to be called from the Mini App webview with credentials included.
    Returns 200 when cookies are set.
    """
    redis = request.app.state.redis
    try:
        payload = await request.json()
    except Exception:
        raise HTTPException(
            status_code=status.HTTP_400_BAD_REQUEST,
            detail="Invalid JSON body",
            headers={"X-MiniApp-Exchange": "invalid-json"},
        )

    code = (payload or {}).get("code")
    if not code:
        raise HTTPException(
            status_code=status.HTTP_400_BAD_REQUEST,
            detail="Missing code",
            headers={"X-MiniApp-Exchange": "missing-code"},
        )

    creds_key = f"{config.TG_APP_LOGIN_STATE_REDIS_PREFIX}creds:{code}"
    raw_creds = await redis.get(creds_key)

    if not raw_creds:
        raise HTTPException(
            status_code=status.HTTP_404_NOT_FOUND,
            detail="Not ready",
            headers={"X-MiniApp-Exchange": "not-ready"},
        )

    try:
        creds = json.loads(raw_creds)
    except Exception:
        await redis.delete(creds_key)
        raise HTTPException(
            status_code=status.HTTP_500_INTERNAL_SERVER_ERROR,
            detail="Corrupted credentials",
            headers={"X-MiniApp-Exchange": "corrupted-creds"},
        )

    kc_manager: KeyCloakManager = request.app.state.kc_manager
    app_token_manager: AppTokenManager = request.app.state.app_token_manager

    # Validate KC token (skip in mock mode)
    if not config.MOCK_KEYCLOAK:
        try:
            await kc_manager.validate_keycloak_token(creds["access_token"])
        except JWTError as e:
            await redis.delete(creds_key)
            raise HTTPException(
                status_code=status.HTTP_401_UNAUTHORIZED,
                detail=f"Invalid Keycloak token: {str(e)}",
                headers={"X-MiniApp-Exchange": "invalid-kc-token"},
            )

    # Upsert user and set cookies
    user_schema: UserSchema = await create_user_schema(creds)
    user: User = await upsert_user(db_session, user_schema)

    # Set KC cookies
    set_kc_auth_cookies(response, creds)

    # Issue app token
    new_app_token_str, _claims = await app_token_manager.create_app_token(user.sub, db_session)
    response.set_cookie(
        key=config.COOKIE_APP_NAME,
        value=new_app_token_str,
        httponly=True,
        secure=not config.IS_DEBUG,
        samesite="Lax",
        max_age=app_token_manager.token_expiry.total_seconds(),
    )

    # Invalidate the one-time creds
    await redis.delete(creds_key)

    try:
        response.headers["X-MiniApp-Exchange"] = "ok"
    except Exception:
        pass
    return {"ok": True}


@router.post("/refresh-token", response_description="Refresh token")
async def refresh_token(
    request: Request,
    response: Response,
    # This endpoint might become less necessary if get_current_principals handles silent refresh
    # well. However, frontend might still explicitly call it.
    # If kept, it should also refresh the app_token.
    # For now, let's assume get_current_principals is the primary way tokens are managed post-login.
    # We can revisit this endpoint's logic if it's still actively used by the frontend.
    kc_refresh_token: Annotated[str | None, Cookie(alias=config.COOKIE_REFRESH_NAME)] = None,
    db_session: AsyncSession = Depends(get_db_session),
):
    """
    Explicitly refresh Keycloak access_token and app_token.
    """
    if not kc_refresh_token:
        raise HTTPException(
            status_code=status.HTTP_401_UNAUTHORIZED, detail="No Keycloak refresh token provided"
        )

    kc_manager: KeyCloakManager = request.app.state.kc_manager
    app_token_manager: AppTokenManager = request.app.state.app_token_manager

    try:
        if config.MOCK_KEYCLOAK:
            # Parse mock refresh token: mock_refresh_<sub>
            if not kc_refresh_token.startswith("mock_refresh_"):
                raise HTTPException(
                    status_code=status.HTTP_401_UNAUTHORIZED, detail="Invalid mock refresh token"
                )
            sub = kc_refresh_token.removeprefix("mock_refresh_")
            # Build new mock creds
            from .utils import (  # local import to avoid cycles
                build_mock_creds,
                get_mock_user_by_sub,
            )

            userinfo = get_mock_user_by_sub(sub)
            new_kc_creds = build_mock_creds(userinfo)
        else:
            new_kc_creds = await kc_manager.refresh_access_token(kc_refresh_token)

        set_kc_auth_cookies(response, new_kc_creds)

        # Determine principal subject
        if config.MOCK_KEYCLOAK:
            kc_principal_sub = new_kc_creds["userinfo"]["sub"]
        else:
            kc_principal = await kc_manager.validate_keycloak_token(new_kc_creds["access_token"])
            kc_principal_sub = kc_principal["sub"]

        # Issue new app token
        new_app_token_str, new_app_claims = await app_token_manager.create_app_token(
            kc_principal_sub, db_session
        )
        response.set_cookie(
            key=config.COOKIE_APP_NAME,
            value=new_app_token_str,
            httponly=True,
            secure=not config.IS_DEBUG,
            samesite="Lax",
            max_age=app_token_manager.token_expiry.total_seconds(),
        )

        return {**new_kc_creds, "app_token_claims": new_app_claims}

    except JWTError as e:  # Catch validation error for the new KC token
        raise HTTPException(
            status_code=status.HTTP_401_UNAUTHORIZED,
            detail=f"Failed to validate new Keycloak token: {e}",
        )
    except Exception as e:
        raise HTTPException(
            status_code=status.HTTP_401_UNAUTHORIZED, detail=f"Failed to refresh tokens: {str(e)}"
        )


@router.get("/me", response_model=CurrentUserResponse)
async def get_current_user(
    principals: Annotated[tuple[dict, dict], Depends(get_current_principals)],
    db_session: AsyncSession = Depends(get_db_session),
    extended: bool = False,  # under development
):
    """Returns current user data based on validated Keycloak and App tokens."""
    kc_principal, app_principal = principals

    # Use kc_principal for user identity (sub, email, etc.)
    # Use app_principal for application-specific roles/permissions
    sub: str = kc_principal.get("sub")

    # Example: You might want to ensure 'sub' exists in app_principal and matches kc_principal
    if not app_principal.get("sub") or app_principal.get("sub") != sub:
        raise HTTPException(
            status_code=status.HTTP_403_FORBIDDEN, detail="App token subject mismatch."
        )
    qb = QueryBuilder(db_session, User)
    user: User = await qb.filter(User.sub == sub).first()
    tg_id: int = user.telegram_id

    # Construct user response. You might want to combine info from kc_principal and app_principal
    # For example, user profile from kc_principal, roles from app_principal
    user_data_for_response = {
        **kc_principal,  # Contains name, email, etc.
        "role": app_principal.get("role"),  # Example from your AppTokenManager
        "communities": app_principal.get("communities"),
    }

    # under development
    # if extended:
    #     events = qb.blank().filter(Event.user_id == user.id).all()
    #     user_data_for_response["events"] = events

    return CurrentUserResponse(user=user_data_for_response, tg_id=tg_id)


@router.get("/logout")
async def logout(
    request: Request,
    response: Response,
    refresh_token: Annotated[str | None, Cookie(alias=config.COOKIE_REFRESH_NAME)] = None,
):
    if not refresh_token:
        raise HTTPException(
            status_code=status.HTTP_401_UNAUTHORIZED,
            detail="No refresh token found in cookies",
        )
    kc: KeyCloakManager = request.app.state.kc_manager

    try:
        if not config.MOCK_KEYCLOAK:
            await kc.revoke_offline_refresh_token(refresh_token)

    except Exception as e:
        raise HTTPException(
            status_code=status.HTTP_403_FORBIDDEN, detail=f"Error revoking token: {e}"
        )

    unset_kc_auth_cookies(response)
    response.delete_cookie(key=config.COOKIE_APP_NAME)

    return status.HTTP_200_OK<|MERGE_RESOLUTION|>--- conflicted
+++ resolved
@@ -157,47 +157,6 @@
                 pass
 
         # If a return_to was supplied for MiniApp, honor it ONLY if it is a Telegram deep link.
-<<<<<<< HEAD
-        # Ensure the deep link includes the startapp=<state> parameter so the Mini App reopens with the code.
-        # Otherwise, fall back to the canonical t.me deep link so the user is returned to Telegram.
-        if miniapp_return_to:
-            try:
-                # Accept only Telegram deep links here; anything else would strand the user in the external browser.
-                if isinstance(miniapp_return_to, str) and (
-                    miniapp_return_to.startswith("https://t.me/")
-                    or miniapp_return_to.startswith("tg://")
-                ):
-                    try:
-                        parsed = urlparse(miniapp_return_to)
-                        qs = dict(parse_qsl(parsed.query, keep_blank_values=True))
-                        if "startapp" not in qs and state:
-                            qs["startapp"] = state
-                            new_query = urlencode(qs, doseq=True)
-                            miniapp_return_to = urlunparse(parsed._replace(query=new_query))
-                    except Exception:
-                        # If parsing fails, proceed with the original URL
-                        pass
-                    redirect_response.headers["Location"] = miniapp_return_to
-                    return redirect_response
-            except Exception:
-                # If setting the header fails but the URL is a valid Telegram link, fall back to a direct redirect
-                if isinstance(miniapp_return_to, str) and (
-                    miniapp_return_to.startswith("https://t.me/")
-                    or miniapp_return_to.startswith("tg://")
-                ):
-                    # Try to ensure startapp=<state> as above
-                    try:
-                        parsed = urlparse(miniapp_return_to)
-                        qs = dict(parse_qsl(parsed.query, keep_blank_values=True))
-                        if "startapp" not in qs and state:
-                            qs["startapp"] = state
-                            new_query = urlencode(qs, doseq=True)
-                            miniapp_return_to = urlunparse(parsed._replace(query=new_query))
-                    except Exception:
-                        pass
-                    return RedirectResponse(url=miniapp_return_to, status_code=303)
-            # Non-Telegram return_to provided: ignore and proceed to the standard t.me fallback below
-=======
         # Ensure the deep link includes the startapp=<state> parameter so the Mini App reopens
         # with the code. Otherwise, fall back to the canonical t.me deep link so the user is
         # returned to Telegram.
@@ -231,7 +190,6 @@
                 )
             # Non-Telegram return_to provided: ignore and proceed to the standard
             # t.me fallback below
->>>>>>> a9c750a9
 
         # Fallback: send user back to Telegram mini app
         bot_username = request.app.state.bot_username
