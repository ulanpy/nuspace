--- conflicted
+++ resolved
@@ -21,7 +21,6 @@
   const compressImages = async (files: File[]): Promise<File[]> => {
     return Promise.all(
       files.map(async (imageFile) => {
-<<<<<<< HEAD
         console.log('imageFile.size', imageFile.size);
         return new Promise<File>((resolve, reject) => {
           const img = new Image();
@@ -45,10 +44,6 @@
           img.src = URL.createObjectURL(imageFile);
         });
       })
-=======
-        return await imageCompression(imageFile, options);
-      }),
->>>>>>> e251e82c
     );
   };
 
