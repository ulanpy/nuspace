--- conflicted
+++ resolved
@@ -74,54 +74,10 @@
 
   const uploadImage = async (meta: {
     section: string;
-<<<<<<< HEAD
-    entity_id: number;
-    media_purpose: string;
-    mediaOrder: number;
-    mime_type: string;
-  }) => {
-    try {
-      setUploadProgress(30);
-      if (imageFiles.length > 0) {
-        const signedUrlsResponse = await kupiProdaiApi.getSignedUrls(
-          meta
-        );
-        setUploadProgress(50);
-
-        for (let i = 0; i < imageFiles.length; i++) {
-          const file = imageFiles[i];
-          const { upload_url, filename } = signedUrlsResponse.signed_urls[i];
-
-          const headers: Record<string, string> = {
-            "Content-Type": file.type,
-            "x-goog-meta-filename": filename,
-            "x-goog-meta-section": "kp",
-            "x-goog-meta-entity-id": meta.entity_id.toString(),
-            "x-goog-meta-media-purpose": meta.media_purpose,
-            "x-goog-meta-media-order": i.toString(),
-            "x-goog-meta-mime-type": meta.mime_type,
-          };
-
-          await fetch(upload_url, {
-            method: "PUT",
-            headers: headers,
-            body: signedUrlsResponse,
-          });
-        }
-        setUploadProgress(90);
-      }
-
-      setUploadProgress(100);
-      setImageFiles([]);
-    } catch (err) {
-      console.error("Failed to create product or upload images:", err);
-    } finally {
-      setIsUploading(false);
-      setUploadProgress(0);
-    }
-=======
     entityId: number;
     mediaPurpose: string;
+    mediaOrder: number;
+    mimeType: string;
   }) => {
     if (!imageFiles.length) return;
   
@@ -134,15 +90,15 @@
       mime_type: file.type,
       content_type: file.type,
     }));
-    
+
     setIsUploading(true);
     setUploadProgress(30);
-  
+
     // 2) POST to get the signed URLs
     const signedUrls = await kupiProdaiApi.getSignedUrls(requests);
-  
+
     setUploadProgress(50);
-  
+
     await Promise.all(
       imageFiles.map((file: File, i: number) => {
         const {
@@ -155,7 +111,7 @@
           media_order,
           mime_type
         } = signedUrls[i];
-    
+
         const headers: Record<string, string> = {
           "Content-Type": content_type,
           "x-goog-meta-filename": filename,
@@ -165,7 +121,7 @@
           "x-goog-meta-media-order": media_order.toString(),
           "x-goog-meta-mime-type": mime_type,
         };
-    
+
         return fetch(upload_url, {
           method: "PUT",
           headers,
@@ -173,45 +129,32 @@
         });
       })
     );
-    
+
     setUploadProgress(90);
-  
+
     // 4) Done
     setUploadProgress(100);
     setImageFiles([]);
     setIsUploading(false);
     setUploadProgress(0);
->>>>>>> 9a2c0ceb
   };
-  
+
 
   const handleCreate = async (e: React.FormEvent) => {
     e.preventDefault();
     const newProduct = await createProduct(e);
     if (!newProduct) return;
-  
+
     await uploadImage({
       section: "kp",
-<<<<<<< HEAD
-      entity_id: newProduct.id,
-      media_purpose: "banner",
-      media_order: 0,
-      mime_type: "image/jpeg",
-    };
-    console.log("3 step:", meta);
-    await uploadImage(meta);
-
-
-=======
       entityId: newProduct.id,
       mediaPurpose: "banner",
     });
-  
->>>>>>> 9a2c0ceb
+
     resetEditListing();
   };
 
-  
+
   return {
     setUploadProgress,
     handleCreate,
