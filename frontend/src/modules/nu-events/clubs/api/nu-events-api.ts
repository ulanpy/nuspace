import { apiCall } from "@/api/api";
import { queryOptions } from "@tanstack/react-query";

export const nuEventsAPI = {
  getCommunitiesQueryOptions: {
    queryKey: ["nuEvents", "communities"],
    queryFn: () => {
      return apiCall<Types.PaginatedResponse<NuEvents.Club, "communities">>(
        "/communities",
      );
    },
  },
  getCommunityQueryOptions: (id: string) => {
    return queryOptions({
      queryKey: ["nuEvents", "community", id],
      queryFn: () => {
<<<<<<< HEAD
        return apiCall<NuEvents.Club>(`/communities/${id}`)
      }
    })
  }, 
  editCommunity: (id: string, data: NuEvents.Club) => {
    return apiCall<NuEvents.Club>(`/communities/${id}`, {
      method: 'PUT',
      json: data
    })
  },
}
=======
        return apiCall<NuEvents.Club>(`/communities/${id}`);
      },
    });
  },
};
>>>>>>> e251e82c
<|MERGE_RESOLUTION|>--- conflicted
+++ resolved
@@ -14,7 +14,6 @@
     return queryOptions({
       queryKey: ["nuEvents", "community", id],
       queryFn: () => {
-<<<<<<< HEAD
         return apiCall<NuEvents.Club>(`/communities/${id}`)
       }
     })
@@ -25,11 +24,4 @@
       json: data
     })
   },
-}
-=======
-        return apiCall<NuEvents.Club>(`/communities/${id}`);
-      },
-    });
-  },
-};
->>>>>>> e251e82c
+}