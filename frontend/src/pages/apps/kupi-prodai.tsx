"use client";
import { useState, useRef, useEffect, Suspense } from "react";
import {
  ShoppingBag,
  X,
  ChevronLeft,
  ChevronRight,
  RefreshCw,
  ImageIcon,
  Trash2,
  Plus,
  Package,
  Archive,
} from "lucide-react";
import { Input } from "../../components/atoms/input";
import { Button } from "../../components/atoms/button";
import { Card, CardContent } from "../../components/atoms/card";
import { Badge } from "../../components/atoms/badge";
import {
  Tabs,
  TabsContent,
  TabsList,
  TabsTrigger,
} from "../../components/atoms/tabs";
import { ConditionGroup } from "@/components/molecules/condition-group";
import { useNavigate } from "react-router-dom";
import { useToast } from "../../hooks/use-toast";
import { Progress } from "../../components/atoms/progress";
import { useProducts } from "@/modules/kupi-prodai/hooks/use-products";
import { useUserProducts } from "@/modules/kupi-prodai/hooks/use-user-products";
import { useCreateProduct } from "@/modules/kupi-prodai/hooks/use-create-product";
import { useDeleteProduct } from "@/modules/kupi-prodai/hooks/use-delete-product";
import { useUpdateProduct } from "@/modules/kupi-prodai/hooks/use-update-product";
import { useEditModal } from "@/modules/kupi-prodai/form/use-edit-modal";
import { useToggleProduct } from "@/modules/kupi-prodai/hooks/use-toggle-product";
import { useListingState } from "@/context/listing-context";
import { useImageContext } from "@/context/image-context";
import { useMediaContext } from "@/context/media-context";
import { FaBook, FaLaptop, FaTshirt, FaCouch, FaBlender } from "react-icons/fa";
import { BiSolidCategory } from "react-icons/bi";
import { MdSports, MdBrush, MdLocalOffer } from "react-icons/md";
import { BsPencilFill } from "react-icons/bs";
import { GiKnifeFork } from "react-icons/gi";
import { IoTicket, IoCarSport } from "react-icons/io5";
import { SearchInput } from "@/components/molecules/search-input";
import { useSearchLogic } from "@/hooks/use-search-logic";
import { CategorySlider } from "@/components/organisms/category-slider";
import {
  AuthRequiredAlert,
  TelegramRequiredAlert,
} from "@/components/molecules/auth-required-alert";
import { ProductLoadingState } from "@/components/molecules/state/product-loading-state";
import { ProductErrorState } from "@/components/molecules/state/product-error-state";
import { ProductEmptyState } from "@/components/molecules/state/product-empy-state";
import { ProductGrid } from "@/components/organisms/kp/product-grid";
import { useUser } from "@/hooks/use-user";
<<<<<<< HEAD
import { ImageGalery } from "@/components/molecules/form/image-galery";
import { SubmitButton } from "@/components/molecules/buttons/submit-button";
=======
import { ProductListingSection } from "@/components/organisms/kp/product-listing-section";
import { ProductCreateForm } from "@/components/molecules/form/product-create-form";
import { useImage } from "@/modules/kupi-prodai/form/use-image";
import { useProduct } from "@/components/molecules/form/use-product";
import { getCategoryDisplay } from "@/utils/products-utils";
>>>>>>> 21c4e793

const displayConditions = ["All Conditions", "New", "Used"];

export default function KupiProdaiPage() {
  const navigate = useNavigate();
  // useUser
  const { user, login } = useUser();
  const [error] = useState<string | null>(null);
  const [isDragging, setIsDragging] = useState(false);
  const isTelegramLinked = user?.tg_linked || false;

  // Products state [CRUD Hooks]
  const {
    productItems,
    isLoading,
    selectedCategory,
    selectedCondition,
    setSelectedCategory,
    setSelectedCondition,
  } = useProducts();
  const { myProducts } = useUserProducts();
  const { handleCreate } = useCreateProduct();
  const {
    isUploading,
    imageFiles,
    previewImages,
    setPreviewImages,
    setImageFiles,
  } = useImageContext();
  const { getIsPendingDeleteMutation, handleDelete } = useDeleteProduct();
  const { handleUpdateListing } = useUpdateProduct();
  const { handleToggleProductStatus, getIsPendingToggleMutation } =
    useToggleProduct();
  const fileInputRef = useRef<HTMLInputElement>(null);
  const dropZoneRef = useRef<HTMLDivElement>(null);
  // Edit listing state [Form Hooks]
  const { handleEditListing, closeEditModal } = useEditModal();
  const { originalMedia, currentMediaIndex, setCurrentMediaIndex } =
    useMediaContext();
  const { uploadProgress, newListing, showEditModal, activeTab, setActiveTab } =
    useListingState();
  // Handle image upload
  const {
    handleImageUpload,
    handleDrop,
    handleDragOver,
    handleDragLeave,
    handleDeleteImage,
  } = useImage();
  const {
<<<<<<< HEAD
    uploadProgress,
    newListing,
    showEditModal,
    activeTab,
    setActiveTab,
    setNewListing,
  } = useListingState();
  // Handle image upload
  const handleImageUpload = (e: React.ChangeEvent<HTMLInputElement>) => {
    const files = e.target.files;
    if (files && files.length > 0) {
      processFiles(Array.from(files));
    }
  };

  // Process files for upload
  const processFiles = (files: File[]) => {
    const newPreviewImages = [...previewImages];
    const newImageFiles = [...imageFiles];

    files.forEach((file) => {
      if (file.type.startsWith("image/")) {
        const reader = new FileReader();
        reader.onloadend = () => {
          newPreviewImages.push(reader.result as string);
          newImageFiles.push(file);
          setPreviewImages([...newPreviewImages]);
          setImageFiles([...newImageFiles]);
        };
        reader.readAsDataURL(file);
      } else {
        toast({
          title: "Invalid file type",
          description: "Only image files are allowed",
          variant: "destructive",
        });
      }
    });
  };

  // Handle drag and drop
  const handleDragOver = (e: React.DragEvent<HTMLDivElement>) => {
    e.preventDefault();
    setIsDragging(true);
  };

  const handleDragLeave = (e: React.DragEvent<HTMLDivElement>) => {
    e.preventDefault();
    setIsDragging(false);
  };

  const handleDrop = (e: React.DragEvent<HTMLDivElement>) => {
    e.preventDefault();
    setIsDragging(false);

    if (e.dataTransfer.files && e.dataTransfer.files.length > 0) {
      processFiles(Array.from(e.dataTransfer.files));
    }
  };

  const handleInputChange = (
    e: React.ChangeEvent<HTMLInputElement | HTMLTextAreaElement>
  ) => {
    const { name, value } = e.target;

    if (name === "price") {
      // Handle price input specially to avoid leading zeros and negative values
      const numValue =
        value === "" ? 0 : Math.max(0, Number.parseInt(value, 10));
      setNewListing((prev) => ({ ...prev, [name]: numValue }));
    } else {
      setNewListing((prev) => ({ ...prev, [name]: value }));
    }
  };

  const handlePriceInputFocus = (e: React.FocusEvent<HTMLInputElement>) => {
    // Clear the input when it's focused and the value is 0
    if (e.target.value === "0") {
      e.target.value = "";
    }
  };

  const handlePriceInputBlur = (e: React.FocusEvent<HTMLInputElement>) => {
    // If the input is empty when blurred, set it back to 0
    if (e.target.value === "") {
      setNewListing((prev) => ({ ...prev, price: 0 }));
    }
  };

  const handleSelectChange = (e: React.ChangeEvent<HTMLSelectElement>) => {
    const { name, value } = e.target;
    setNewListing((prev) => ({ ...prev, [name]: value }));
  };

  // Add this function to handle image deletion in the edit modal
  const handleDeleteImage = (mediaId: number) => {
    // Add the media ID to the list of media to delete
    setMediaToDelete([...mediaToDelete, mediaId]);

    // Remove the image from the preview images
    const mediaIndex = originalMedia.findIndex((m) => m.id === mediaId);
    if (mediaIndex !== -1) {
      const newPreviewImages = [...previewImages];
      newPreviewImages.splice(mediaIndex, 1);
      setPreviewImages(newPreviewImages);

      // Update reordered media
      const newReorderedMedia =
        reorderedMedia.length > 0
          ? reorderedMedia.filter((m) => m.id !== mediaId)
          : originalMedia.filter((m) => m.id !== mediaId);
      setReorderedMedia(newReorderedMedia);

      // Adjust current index if needed
      if (
        currentMediaIndex >= newPreviewImages.length &&
        newPreviewImages.length > 0
      ) {
        setCurrentMediaIndex(newPreviewImages.length - 1);
      }
    }
  };

  const getConditionDisplay = (condition: string) => {
    switch (condition) {
      case "new":
        return "New";
      case "like_new":
        return "Like New";
      case "used":
        return "Used";
      default:
        return condition;
    }
  };

  const getConditionColor = (condition: string) => {
    switch (condition) {
      case "new":
        return "bg-green-500";
      case "like_new":
        return "bg-blue-500";
      case "used":
        return "bg-orange-500";
      default:
        return "bg-gray-500";
    }
  };

  const getCategoryDisplay = (category: string) => {
    return (
      category.charAt(0).toUpperCase() + category.slice(1).replace(/_/g, " ")
    );
  };
=======
    conditions,
    categories,
    handleInputChange,
    handlePriceInputBlur,
    handlePriceInputFocus,
    handleSelectChange,
  } = useProduct();
>>>>>>> 21c4e793

  // Active and inactive listings
  const activeListings = myProducts?.filter((p) => p.status === "active");
  const inactiveListings = myProducts?.filter((p) => p.status === "inactive");
  const soldListings = myProducts?.filter((p) => p.status === "inactive");

  // Product skeleton for loading state

  // search section
  const {
    inputValue,
    setInputValue,
    preSearchedProducts,
    handleSearch,
    searchedProducts,
  } = useSearchLogic({
    setSelectedCategory,
    baseRoute: "/apps/kupi-prodai",
    searchParam: "text",
  });
  const [products, setProducts] =
    useState<Types.PaginatedResponse<Types.Product> | null>(null);

  useEffect(() => {
    if (searchedProducts) {
      setProducts(searchedProducts);
    }
  }, [searchedProducts]);

  useEffect(() => {
    setProducts(productItems);
  }, [productItems]);

  return (
    <div className="space-y-4 sm:space-y-6">
      <div className="flex flex-col space-y-1 sm:space-y-2">
        <h1 className="text-2xl sm:text-3xl font-bold">Kupi&Prodai</h1>
        <p className="text-sm sm:text-base text-muted-foreground">
          Buy and sell items within the university community
        </p>
      </div>

      <Tabs
        defaultValue="buy"
        className="w-full flex flex-col gap-4"
        onValueChange={(value) => setActiveTab(value as Types.ActiveTab)}
        value={activeTab}
      >
        <TabsList className="grid w-full grid-cols-3">
          <TabsTrigger value="buy">Buy</TabsTrigger>
          <TabsTrigger value="sell">Sell</TabsTrigger>
          <TabsTrigger value="my-listings">My Listings</TabsTrigger>
        </TabsList>

        {/* BUY SECTION */}
        <TabsContent
          value="buy"
          className="space-y-3 sm:space-y-4 flex flex-col gap-3"
        >
          {/* Categories section - separate row */}
          <div className="flex flex-col gap-4">
            <div className="flex flex-col sm:flex-row gap-2 sm:gap-4">
              <div className="relative flex-1">
                <SearchInput
                  inputValue={inputValue}
                  setInputValue={setInputValue}
                  preSearchedProducts={preSearchedProducts}
                  handleSearch={handleSearch}
                  setSelectedCondition={setSelectedCondition}
                />
              </div>
            </div>
            <ConditionGroup
              conditions={conditions}
              selectedCondition={selectedCondition}
              setSelectedCondition={setSelectedCondition}
            />
            <CategorySlider
              categories={categories}
              selectedCategory={selectedCategory}
              setSelectedCategory={setSelectedCategory}
              setInputValue={setInputValue}
              setSelectedCondition={setSelectedCondition}
            />
          </div>

          <Suspense fallback={<ProductLoadingState count={8} />}>
            {isLoading ? (
              <ProductLoadingState />
            ) : error ? (
              <ProductErrorState error={error} />
            ) : (products?.products.length ?? 0) > 0 ? (
              <ProductGrid
                products={products}
                className="grid grid-cols-2 sm:grid-cols-3 md:grid-cols-4 gap-2 sm:gap-3"
              />
            ) : (
              <ProductEmptyState />
            )}
          </Suspense>
        </TabsContent>

        {/* SELL SECTION */}
        <TabsContent value="sell" className="space-y-4 pt-4">
          {!user ? (
            <AuthRequiredAlert onClick={() => login()} />
          ) : !isTelegramLinked ? (
            <TelegramRequiredAlert />
          ) : (
            <ProductCreateForm
              handleCreate={handleCreate}
              isTelegramLinked={isTelegramLinked}
              uploadProgress={uploadProgress}
            />
          )}
        </TabsContent>

        {/* MY LISTINGS SECTION */}
        <TabsContent value="my-listings" className="space-y-6 pt-4">
          {!user ? (
            <Alert variant="destructive">
              <AlertTitle>Authentication Required</AlertTitle>
              <AlertDescription>
                You must be logged in to view your listings.
                <Button variant="link" onClick={() => login()}>
                  Login
                </Button>
              </AlertDescription>
            </Alert>
          ) : (
            <>
              {/* Active Listings */}
              <div className="space-y-4">
                <div className="flex justify-between items-center">
                  <h2 className="text-xl font-semibold flex items-center gap-2">
                    <Package className="h-5 w-5 text-primary" />
                    Active Listings
                  </h2>
                  <Button
                    variant="outline"
                    size="sm"
                    className="flex items-center gap-1"
                    onClick={() => setActiveTab("sell")}
                  >
                    <Plus className="h-4 w-4" />
                    New Listing
                  </Button>
                </div>
                {(activeListings?.length ?? 0) > 0 ? (
                  <div className="grid grid-cols-1 sm:grid-cols-2 lg:grid-cols-3 gap-4">
                    {activeListings?.map((product) => (
                      <Card
                        key={product.id}
                        className="overflow-hidden"
                        onClick={() =>
                          navigate(`/apps/kupi-prodai/product/${product.id}`)
                        }
                      >
                        <div className="aspect-square relative">
                          <img
                            src={
                              product.media[0]?.url ||
                              "https://placehold.co/200x200?text=No+Image"
                            }
                            alt={product.name}
                            className="object-cover w-full h-full"
                          />
                          <Badge
                            className={`absolute top-2 right-2 ${getConditionColor(
                              product.condition
                            )} text-white text-xs`}
                          >
                            {getConditionDisplay(product.condition)}
                          </Badge>
                        </div>
                        <CardContent className="p-3">
                          <h3 className="font-medium text-sm line-clamp-1">
                            {product.name}
                          </h3>
                          <p className="text-sm font-bold">{product.price} ₸</p>
                          <div className="flex justify-between mt-2">
                            <Button
                              variant="outline"
                              size="sm"
                              onClick={(e) => {
                                e.stopPropagation();
                                handleEditListing(product);
                              }}
                            >
                              Edit
                            </Button>
                            <Button
                              disabled={getIsPendingDeleteMutation(product.id)}
                              variant="destructive"
                              size="sm"
                              onClick={(e) => {
                                e.stopPropagation();
                                handleDelete(product.id);
                              }}
                            >
                              Delete
                            </Button>
                            <Button
                              disabled={getIsPendingToggleMutation(product.id)}
                              variant="secondary"
                              size="sm"
                              onClick={(e) => {
                                e.stopPropagation();
                                handleToggleProductStatus(
                                  product.id,
                                  product.status
                                );
                              }}
                            >
                              Mark as Sold
                            </Button>
                          </div>
                        </CardContent>
                      </Card>
                    ))}
                  </div>
                ) : (
                  <div className="flex flex-col items-center justify-center py-8 px-4 border border-dashed rounded-lg bg-muted/30">
                    <Package className="h-12 w-12 text-muted-foreground mb-4" />
                    <h3 className="text-lg font-medium mb-2">No active listings</h3>
                    <p className="text-sm text-muted-foreground text-center max-w-sm mb-4">
                      Start selling by creating your first listing. It's easy and takes just a few minutes!
                    </p>
                    <Button
                      variant="outline"
                      size="sm"
                      className="flex items-center gap-1"
                      onClick={() => setActiveTab("sell")}
                    >
                      <Plus className="h-4 w-4" />
                      Create Your First Listing
                    </Button>
                  </div>
                )}
              </div>

              {/* Inactive Listings */}
              <div className="space-y-4">
                <h2 className="text-xl font-semibold flex items-center gap-2">
                  <Archive className="h-5 w-5 text-primary" />
                  Inactive Listings
                </h2>
                {(inactiveListings?.length ?? 0) > 0 ? (
                  <div className="grid grid-cols-1 sm:grid-cols-2 lg:grid-cols-3 gap-4">
                    {inactiveListings?.map((product) => (
                      <Card key={product.id} className="overflow-hidden">
                        <div className="aspect-square relative">
                          <img
                            src={
                              product.media[0]?.url ||
                              "https://placehold.co/200x200?text=No+Image"
                            }
                            alt={product.name}
                            className="object-cover w-full h-full"
                          />
                          <Badge
                            className={`absolute top-2 right-2 ${getConditionColor(
                              product.condition
                            )} text-white text-xs`}
                          >
                            {getConditionDisplay(product.condition)}
                          </Badge>
                        </div>
                        <CardContent className="p-3">
                          <h3 className="font-medium text-sm line-clamp-1">
                            {product.name}
                          </h3>
                          <p className="text-sm font-bold">{product.price} ₸</p>
                          <div className="flex justify-between mt-2">
                            <Button
                              variant="outline"
                              size="sm"
                              onClick={() => handleEditListing(product)}
                            >
                              Edit
                            </Button>
                            <Button
                              disabled={getIsPendingDeleteMutation(product.id)}
                              variant="destructive"
                              size="sm"
                              onClick={() => handleDelete(product.id)}
                            >
                              Delete
                            </Button>
                            <Button
                              disabled={getIsPendingToggleMutation(product.id)}
                              variant="secondary"
                              size="sm"
                              onClick={() =>
                                handleToggleProductStatus(
                                  product.id,
                                  product.status
                                )
                              }
                            >
                              Mark as Active
                            </Button>
                          </div>
                        </CardContent>
                      </Card>
                    ))}
                  </div>
                ) : (
                  <div className="flex flex-col items-center justify-center py-8 px-4 border border-dashed rounded-lg bg-muted/30">
                    <Archive className="h-12 w-12 text-muted-foreground mb-4" />
                    <h3 className="text-lg font-medium mb-2">No inactive listings</h3>
                    <p className="text-sm text-muted-foreground text-center max-w-sm">
                      Items you mark as inactive or sold will appear here. You can reactivate them anytime.
                    </p>
                  </div>
                )}
              </div>
            </>
          )}
        </TabsContent>

        {/* Update the sold items section */}
        <TabsContent value="sold" className="pt-4">
          {isLoading ? (
            <div className="flex justify-center py-12">
              <div className="animate-spin rounded-full h-12 w-12 border-t-2 border-b-2 border-primary"></div>
            </div>
          ) : (soldListings?.length ?? 0) > 0 ? (
            <div className="grid grid-cols-1 sm:grid-cols-2 lg:grid-cols-3 gap-3 sm:gap-4">
              {soldListings?.map((product) => (
                <Card
                  key={product.id}
                  className="overflow-hidden h-full cursor-pointer hover:shadow-md transition-shadow"
                  onClick={() =>
                    navigate(`/apps/kupi-prodai/product/${product.id}`)
                  }
                >
                  <div className="aspect-square relative">
                    <img
                      src={
                        product.media[0]?.url ||
                        "https://placehold.co/200x200?text=No+Image"
                      }
                      alt={product.name}
                      className="object-cover w-full h-full"
                    />
                    <div className="absolute inset-0 bg-background/50 flex items-center justify-center">
                      <Badge className="bg-green-500 text-white text-sm px-3 py-1">
                        SOLD
                      </Badge>
                    </div>
                  </div>
                  <CardContent className="p-3 sm:p-4">
                    <div className="flex justify-between items-start mb-1 sm:mb-2">
                      <div>
                        <h3 className="font-medium text-sm sm:text-base">
                          {product.name}
                        </h3>
                        <p className="text-base sm:text-lg font-bold">
                          {product.price} ₸
                        </p>
                      </div>
                      <Badge variant="outline" className="text-xs">
                        {getCategoryDisplay(product.category)}
                      </Badge>
                    </div>
                    <div className="flex items-center text-xs sm:text-sm text-muted-foreground mb-3">
                      <p className="line-clamp-2">{product.description}</p>
                    </div>
                    <div className="flex justify-end">
                      <Button
                        variant="outline"
                        size="sm"
                        onClick={() => {
                          handleToggleProductStatus(product.id, "active");
                        }}
                        className="text-green-600 border-green-200 hover:bg-green-50"
                      >
                        Renew Listing
                      </Button>
                    </div>
                  </CardContent>
                </Card>
              ))}
            </div>
          ) : (
            <div className="flex flex-col items-center justify-center py-12 text-center">
              <ShoppingBag className="h-12 w-12 text-muted-foreground mb-4" />
              <h3 className="text-lg font-medium mb-2">No sold items</h3>
              <p className="text-sm text-muted-foreground max-w-md">
                Items you've sold will appear here.
              </p>
            </div>
          )}
        </TabsContent>
      </Tabs>

      {/* Replace the Edit Listing Modal with this enhanced version */}
      {showEditModal && (
        <div className="fixed inset-0 z-50 overflow-y-auto">
          <div className="flex items-center justify-center min-h-screen px-4 py-6 text-center">
            <div
              className="fixed inset-0 transition-opacity"
              aria-hidden="true"
            >
              <div className="absolute inset-0 bg-gray-500 opacity-75"></div>
            </div>

            <div
              className="inline-block w-full max-w-4xl p-6 my-8 overflow-hidden text-left align-middle transition-all transform bg-background rounded-lg shadow-xl"
              role="dialog"
              aria-modal="true"
              aria-labelledby="modal-headline"
            >
              <div className="flex justify-between items-center mb-4">
                <h2 className="text-xl font-semibold" id="modal-headline">
                  Edit Listing
                </h2>
                <Button variant="ghost" size="sm" onClick={closeEditModal}>
                  <X className="h-5 w-5" />
                </Button>
              </div>

              <form onSubmit={handleUpdateListing} className="space-y-6">
                <div className="grid grid-cols-1 md:grid-cols-2 gap-6">
                  {/* Left column: Product details */}
                  <div className="space-y-4">
                    {/* Name */}
                    <div className="space-y-2">
                      <label
                        htmlFor="edit-name"
                        className="block text-sm font-medium"
                      >
                        Name
                      </label>
                      <Input
                        type="text"
                        id="edit-name"
                        name="name"
                        value={newListing.name}
                        onChange={handleInputChange}
                        required
                        className="bg-background text-foreground"
                      />
                    </div>

                    {/* Description */}
                    <div className="space-y-2">
                      <label
                        htmlFor="edit-description"
                        className="block text-sm font-medium"
                      >
                        Description
                      </label>
                      <textarea
                        id="edit-description"
                        name="description"
                        value={newListing.description}
                        onChange={handleInputChange}
                        rows={4}
                        className="w-full p-2 border rounded-md bg-background text-foreground"
                      />
                    </div>

                    {/* Price, Category, and Condition */}
                    <div className="grid grid-cols-1 sm:grid-cols-3 gap-4">
                      <div className="space-y-2">
                        <label
                          htmlFor="edit-price"
                          className="block text-sm font-medium"
                        >
                          Price (₸)
                        </label>
                        <Input
                          type="number"
                          id="edit-price"
                          name="price"
                          value={newListing.price === 0 ? "" : newListing.price}
                          onChange={handleInputChange}
                          onFocus={handlePriceInputFocus}
                          onBlur={handlePriceInputBlur}
                          min="0"
                          step="1"
                          required
                          className="bg-background text-foreground"
                        />
                      </div>
                      <div className="space-y-2">
                        <label
                          htmlFor="edit-category"
                          className="block text-sm font-medium"
                        >
                          Category
                        </label>
                        <select
                          id="edit-category"
                          name="category"
                          value={newListing.category}
                          onChange={handleSelectChange}
                          className="w-full p-2 border rounded-md bg-background text-foreground"
                        >
                          {categories.slice(1).map((category, index) => (
                            <option key={category.title} value={category.title}>
                              {categories[index + 1].title}
                            </option>
                          ))}
                        </select>
                      </div>
                      <div className="space-y-2">
                        <label
                          htmlFor="edit-condition"
                          className="block text-sm font-medium"
                        >
                          Condition
                        </label>
                        <select
                          id="edit-condition"
                          name="condition"
                          value={newListing.condition}
                          onChange={handleSelectChange}
                          className="w-full p-2 border rounded-md bg-background text-foreground"
                        >
                          {conditions.slice(1).map((condition, index) => (
                            <option key={condition} value={condition}>
                              {displayConditions[index + 1]}
                            </option>
                          ))}
                        </select>
                      </div>
                    </div>
                  </div>

                  {/* Right column: Image carousel and controls */}
                  <div className="space-y-4">
                    <div className="space-y-2">
                      <label className="block text-sm font-medium">
                        Images
                      </label>

                      {/* Image carousel */}
                      <div className="relative aspect-square rounded-md overflow-hidden border border-border">
                        {previewImages.length > 0 ? (
                          <>
                            <img
                              src={
                                previewImages[currentMediaIndex] ||
                                "/placeholder.svg"
                              }
                              alt={`Product image ${currentMediaIndex + 1}`}
                              className="object-contain w-full h-full"
                            />

                            {/* Image navigation */}
                            {previewImages.length > 1 && (
                              <>
                                <Button
                                  variant="outline"
                                  size="icon"
                                  className="absolute left-2 top-1/2 -translate-y-1/2 rounded-full bg-background/80"
                                  onClick={(e) => {
                                    e.preventDefault();
                                    e.stopPropagation();
                                    setCurrentMediaIndex((prev) =>
                                      prev === 0
                                        ? previewImages.length - 1
                                        : prev - 1
                                    );
                                  }}
                                  type="button"
                                >
                                  <ChevronLeft className="h-4 w-4" />
                                </Button>
                                <Button
                                  variant="outline"
                                  size="icon"
                                  className="absolute right-2 top-1/2 -translate-y-1/2 rounded-full bg-background/80"
                                  onClick={(e) => {
                                    e.preventDefault();
                                    e.stopPropagation();
                                    setCurrentMediaIndex((prev) =>
                                      prev === previewImages.length - 1
                                        ? 0
                                        : prev + 1
                                    );
                                  }}
                                  type="button"
                                >
                                  <ChevronRight className="h-4 w-4" />
                                </Button>

                                {/* Image indicators */}
                                <div className="absolute bottom-2 left-1/2 -translate-x-1/2 flex gap-1">
                                  {previewImages.map((_, index) => (
                                    <Button
                                      key={index}
                                      type="button"
                                      className={`w-2 h-2 rounded-full ${
                                        index === currentMediaIndex
                                          ? "bg-primary"
                                          : "bg-background/80"
                                      }`}
                                      onClick={(e) => {
                                        e.preventDefault();
                                        e.stopPropagation();
                                        setCurrentMediaIndex(index);
                                      }}
                                    />
                                  ))}
                                </div>
                              </>
                            )}

                            {/* Image actions */}
                            <div className="absolute top-2 right-2 flex gap-1">
                              {/* Always show delete button */}
                              <Button
                                variant="destructive"
                                size="icon"
                                className="h-8 w-8 rounded-full bg-background/80"
                                type="button"
                                onClick={(e) => {
                                  e.stopPropagation();
                                  const mediaToRemove = originalMedia.find(
                                    (m) =>
                                      m.url === previewImages[currentMediaIndex]
                                  );
                                  if (mediaToRemove) {
                                    handleDeleteImage(mediaToRemove.id);
                                  } else {
                                    // This is a newly added image
                                    const newImageFiles = [...imageFiles];
                                    const newPreviewImages = [...previewImages];
                                    newImageFiles.splice(
                                      currentMediaIndex - originalMedia.length,
                                      1
                                    );
                                    newPreviewImages.splice(
                                      currentMediaIndex,
                                      1
                                    );
                                    setImageFiles(newImageFiles);
                                    setPreviewImages(newPreviewImages);
                                    if (
                                      currentMediaIndex >=
                                        newPreviewImages.length &&
                                      newPreviewImages.length > 0
                                    ) {
                                      setCurrentMediaIndex(
                                        newPreviewImages.length - 1
                                      );
                                    }
                                  }
                                }}
                              >
                                <Trash2 className="h-4 w-4 text-foreground" />
                              </Button>
                            </div>
                          </>
                        ) : (
                          <div className="flex flex-col items-center justify-center h-full text-muted-foreground">
                            <ImageIcon className="h-12 w-12 mb-2" />
                            <p>No images</p>
                            <p className="text-xs mt-2">
                              Upload images to showcase your product
                            </p>
                          </div>
                        )}
                      </div>

                      {/* Image thumbnails */}
                      {previewImages.length > 0 && (
                        <div className="flex overflow-x-auto gap-2 py-2">
                          {previewImages.map((src, index) => (
                            <button
                              key={index}
                              type="button"
                              className={`relative w-16 h-16 rounded-md overflow-hidden border-2 ${
                                index === currentMediaIndex
                                  ? "border-primary"
                                  : "border-transparent"
                              }`}
                              onClick={() => setCurrentMediaIndex(index)}
                            >
                              <img
                                src={src || "/placeholder.svg"}
                                alt={`Thumbnail ${index + 1}`}
                                className="object-cover w-full h-full"
                              />
                            </button>
                          ))}
                        </div>
                      )}

                      {/* Add new images */}
                      <div
                        ref={dropZoneRef}
                        className={`border-2 ${
                          isDragging ? "border-primary" : "border-dashed"
                        } rounded-md p-4 transition-colors duration-200 ease-in-out`}
                        onDragOver={handleDragOver}
                        onDragLeave={handleDragLeave}
                        onDrop={handleDrop}
                        onClick={() => fileInputRef.current?.click()}
                      >
                        <div className="flex flex-col items-center justify-center text-center">
                          <Plus className="h-8 w-8 text-muted-foreground mb-2" />
                          <p className="text-sm font-medium mb-1">
                            Add more images
                          </p>
                          <p className="text-xs text-muted-foreground">
                            Click or drag and drop
                          </p>
                          <input
                            type="file"
                            ref={fileInputRef}
                            className="hidden"
                            accept="image/*"
                            multiple
                            onChange={handleImageUpload}
                          />
                        </div>
                      </div>
                    </div>
                  </div>
                </div>

                {/* Submit buttons */}
                <div className="flex justify-end gap-2 pt-4 border-t">
                  <Button
                    type="button"
                    variant="outline"
                    onClick={closeEditModal}
                  >
                    Cancel
                  </Button>
                  <Button
                    type="submit"
                    disabled={isUploading}
                    className="min-w-[120px]"
                  >
                    {isUploading ? (
                      <div className="flex items-center gap-2">
                        <RefreshCw className="h-4 w-4 animate-spin" />
                        <span>{uploadProgress}%</span>
                      </div>
                    ) : (
                      "Update Listing"
                    )}
                  </Button>
                </div>

                {isUploading && (
                  <Progress value={uploadProgress} className="mt-2" />
                )}
              </form>
            </div>
          </div>
        </div>
      )}
    </div>
  );
}<|MERGE_RESOLUTION|>--- conflicted
+++ resolved
@@ -9,8 +9,7 @@
   ImageIcon,
   Trash2,
   Plus,
-  Package,
-  Archive,
+
 } from "lucide-react";
 import { Input } from "../../components/atoms/input";
 import { Button } from "../../components/atoms/button";
@@ -24,7 +23,6 @@
 } from "../../components/atoms/tabs";
 import { ConditionGroup } from "@/components/molecules/condition-group";
 import { useNavigate } from "react-router-dom";
-import { useToast } from "../../hooks/use-toast";
 import { Progress } from "../../components/atoms/progress";
 import { useProducts } from "@/modules/kupi-prodai/hooks/use-products";
 import { useUserProducts } from "@/modules/kupi-prodai/hooks/use-user-products";
@@ -36,12 +34,6 @@
 import { useListingState } from "@/context/listing-context";
 import { useImageContext } from "@/context/image-context";
 import { useMediaContext } from "@/context/media-context";
-import { FaBook, FaLaptop, FaTshirt, FaCouch, FaBlender } from "react-icons/fa";
-import { BiSolidCategory } from "react-icons/bi";
-import { MdSports, MdBrush, MdLocalOffer } from "react-icons/md";
-import { BsPencilFill } from "react-icons/bs";
-import { GiKnifeFork } from "react-icons/gi";
-import { IoTicket, IoCarSport } from "react-icons/io5";
 import { SearchInput } from "@/components/molecules/search-input";
 import { useSearchLogic } from "@/hooks/use-search-logic";
 import { CategorySlider } from "@/components/organisms/category-slider";
@@ -54,16 +46,13 @@
 import { ProductEmptyState } from "@/components/molecules/state/product-empy-state";
 import { ProductGrid } from "@/components/organisms/kp/product-grid";
 import { useUser } from "@/hooks/use-user";
-<<<<<<< HEAD
-import { ImageGalery } from "@/components/molecules/form/image-galery";
-import { SubmitButton } from "@/components/molecules/buttons/submit-button";
-=======
 import { ProductListingSection } from "@/components/organisms/kp/product-listing-section";
 import { ProductCreateForm } from "@/components/molecules/form/product-create-form";
 import { useImage } from "@/modules/kupi-prodai/form/use-image";
 import { useProduct } from "@/components/molecules/form/use-product";
-import { getCategoryDisplay } from "@/utils/products-utils";
->>>>>>> 21c4e793
+import {
+  getCategoryDisplay,
+} from "@/utils/products-utils";
 
 const displayConditions = ["All Conditions", "New", "Used"];
 
@@ -72,7 +61,7 @@
   // useUser
   const { user, login } = useUser();
   const [error] = useState<string | null>(null);
-  const [isDragging, setIsDragging] = useState(false);
+  const [isDragging] = useState(false);
   const isTelegramLinked = user?.tg_linked || false;
 
   // Products state [CRUD Hooks]
@@ -114,162 +103,6 @@
     handleDeleteImage,
   } = useImage();
   const {
-<<<<<<< HEAD
-    uploadProgress,
-    newListing,
-    showEditModal,
-    activeTab,
-    setActiveTab,
-    setNewListing,
-  } = useListingState();
-  // Handle image upload
-  const handleImageUpload = (e: React.ChangeEvent<HTMLInputElement>) => {
-    const files = e.target.files;
-    if (files && files.length > 0) {
-      processFiles(Array.from(files));
-    }
-  };
-
-  // Process files for upload
-  const processFiles = (files: File[]) => {
-    const newPreviewImages = [...previewImages];
-    const newImageFiles = [...imageFiles];
-
-    files.forEach((file) => {
-      if (file.type.startsWith("image/")) {
-        const reader = new FileReader();
-        reader.onloadend = () => {
-          newPreviewImages.push(reader.result as string);
-          newImageFiles.push(file);
-          setPreviewImages([...newPreviewImages]);
-          setImageFiles([...newImageFiles]);
-        };
-        reader.readAsDataURL(file);
-      } else {
-        toast({
-          title: "Invalid file type",
-          description: "Only image files are allowed",
-          variant: "destructive",
-        });
-      }
-    });
-  };
-
-  // Handle drag and drop
-  const handleDragOver = (e: React.DragEvent<HTMLDivElement>) => {
-    e.preventDefault();
-    setIsDragging(true);
-  };
-
-  const handleDragLeave = (e: React.DragEvent<HTMLDivElement>) => {
-    e.preventDefault();
-    setIsDragging(false);
-  };
-
-  const handleDrop = (e: React.DragEvent<HTMLDivElement>) => {
-    e.preventDefault();
-    setIsDragging(false);
-
-    if (e.dataTransfer.files && e.dataTransfer.files.length > 0) {
-      processFiles(Array.from(e.dataTransfer.files));
-    }
-  };
-
-  const handleInputChange = (
-    e: React.ChangeEvent<HTMLInputElement | HTMLTextAreaElement>
-  ) => {
-    const { name, value } = e.target;
-
-    if (name === "price") {
-      // Handle price input specially to avoid leading zeros and negative values
-      const numValue =
-        value === "" ? 0 : Math.max(0, Number.parseInt(value, 10));
-      setNewListing((prev) => ({ ...prev, [name]: numValue }));
-    } else {
-      setNewListing((prev) => ({ ...prev, [name]: value }));
-    }
-  };
-
-  const handlePriceInputFocus = (e: React.FocusEvent<HTMLInputElement>) => {
-    // Clear the input when it's focused and the value is 0
-    if (e.target.value === "0") {
-      e.target.value = "";
-    }
-  };
-
-  const handlePriceInputBlur = (e: React.FocusEvent<HTMLInputElement>) => {
-    // If the input is empty when blurred, set it back to 0
-    if (e.target.value === "") {
-      setNewListing((prev) => ({ ...prev, price: 0 }));
-    }
-  };
-
-  const handleSelectChange = (e: React.ChangeEvent<HTMLSelectElement>) => {
-    const { name, value } = e.target;
-    setNewListing((prev) => ({ ...prev, [name]: value }));
-  };
-
-  // Add this function to handle image deletion in the edit modal
-  const handleDeleteImage = (mediaId: number) => {
-    // Add the media ID to the list of media to delete
-    setMediaToDelete([...mediaToDelete, mediaId]);
-
-    // Remove the image from the preview images
-    const mediaIndex = originalMedia.findIndex((m) => m.id === mediaId);
-    if (mediaIndex !== -1) {
-      const newPreviewImages = [...previewImages];
-      newPreviewImages.splice(mediaIndex, 1);
-      setPreviewImages(newPreviewImages);
-
-      // Update reordered media
-      const newReorderedMedia =
-        reorderedMedia.length > 0
-          ? reorderedMedia.filter((m) => m.id !== mediaId)
-          : originalMedia.filter((m) => m.id !== mediaId);
-      setReorderedMedia(newReorderedMedia);
-
-      // Adjust current index if needed
-      if (
-        currentMediaIndex >= newPreviewImages.length &&
-        newPreviewImages.length > 0
-      ) {
-        setCurrentMediaIndex(newPreviewImages.length - 1);
-      }
-    }
-  };
-
-  const getConditionDisplay = (condition: string) => {
-    switch (condition) {
-      case "new":
-        return "New";
-      case "like_new":
-        return "Like New";
-      case "used":
-        return "Used";
-      default:
-        return condition;
-    }
-  };
-
-  const getConditionColor = (condition: string) => {
-    switch (condition) {
-      case "new":
-        return "bg-green-500";
-      case "like_new":
-        return "bg-blue-500";
-      case "used":
-        return "bg-orange-500";
-      default:
-        return "bg-gray-500";
-    }
-  };
-
-  const getCategoryDisplay = (category: string) => {
-    return (
-      category.charAt(0).toUpperCase() + category.slice(1).replace(/_/g, " ")
-    );
-  };
-=======
     conditions,
     categories,
     handleInputChange,
@@ -277,7 +110,6 @@
     handlePriceInputFocus,
     handleSelectChange,
   } = useProduct();
->>>>>>> 21c4e793
 
   // Active and inactive listings
   const activeListings = myProducts?.filter((p) => p.status === "active");
@@ -370,10 +202,7 @@
             ) : error ? (
               <ProductErrorState error={error} />
             ) : (products?.products.length ?? 0) > 0 ? (
-              <ProductGrid
-                products={products}
-                className="grid grid-cols-2 sm:grid-cols-3 md:grid-cols-4 gap-2 sm:gap-3"
-              />
+              <ProductGrid products={products} />
             ) : (
               <ProductEmptyState />
             )}
@@ -398,203 +227,41 @@
         {/* MY LISTINGS SECTION */}
         <TabsContent value="my-listings" className="space-y-6 pt-4">
           {!user ? (
-            <Alert variant="destructive">
-              <AlertTitle>Authentication Required</AlertTitle>
-              <AlertDescription>
-                You must be logged in to view your listings.
-                <Button variant="link" onClick={() => login()}>
-                  Login
-                </Button>
-              </AlertDescription>
-            </Alert>
+            <AuthRequiredAlert
+              description="view your listings."
+              onClick={() => login()}
+            />
           ) : (
             <>
               {/* Active Listings */}
-              <div className="space-y-4">
-                <div className="flex justify-between items-center">
-                  <h2 className="text-xl font-semibold flex items-center gap-2">
-                    <Package className="h-5 w-5 text-primary" />
-                    Active Listings
-                  </h2>
-                  <Button
-                    variant="outline"
-                    size="sm"
-                    className="flex items-center gap-1"
-                    onClick={() => setActiveTab("sell")}
-                  >
-                    <Plus className="h-4 w-4" />
-                    New Listing
-                  </Button>
-                </div>
-                {(activeListings?.length ?? 0) > 0 ? (
-                  <div className="grid grid-cols-1 sm:grid-cols-2 lg:grid-cols-3 gap-4">
-                    {activeListings?.map((product) => (
-                      <Card
-                        key={product.id}
-                        className="overflow-hidden"
-                        onClick={() =>
-                          navigate(`/apps/kupi-prodai/product/${product.id}`)
-                        }
-                      >
-                        <div className="aspect-square relative">
-                          <img
-                            src={
-                              product.media[0]?.url ||
-                              "https://placehold.co/200x200?text=No+Image"
-                            }
-                            alt={product.name}
-                            className="object-cover w-full h-full"
-                          />
-                          <Badge
-                            className={`absolute top-2 right-2 ${getConditionColor(
-                              product.condition
-                            )} text-white text-xs`}
-                          >
-                            {getConditionDisplay(product.condition)}
-                          </Badge>
-                        </div>
-                        <CardContent className="p-3">
-                          <h3 className="font-medium text-sm line-clamp-1">
-                            {product.name}
-                          </h3>
-                          <p className="text-sm font-bold">{product.price} ₸</p>
-                          <div className="flex justify-between mt-2">
-                            <Button
-                              variant="outline"
-                              size="sm"
-                              onClick={(e) => {
-                                e.stopPropagation();
-                                handleEditListing(product);
-                              }}
-                            >
-                              Edit
-                            </Button>
-                            <Button
-                              disabled={getIsPendingDeleteMutation(product.id)}
-                              variant="destructive"
-                              size="sm"
-                              onClick={(e) => {
-                                e.stopPropagation();
-                                handleDelete(product.id);
-                              }}
-                            >
-                              Delete
-                            </Button>
-                            <Button
-                              disabled={getIsPendingToggleMutation(product.id)}
-                              variant="secondary"
-                              size="sm"
-                              onClick={(e) => {
-                                e.stopPropagation();
-                                handleToggleProductStatus(
-                                  product.id,
-                                  product.status
-                                );
-                              }}
-                            >
-                              Mark as Sold
-                            </Button>
-                          </div>
-                        </CardContent>
-                      </Card>
-                    ))}
-                  </div>
-                ) : (
-                  <div className="flex flex-col items-center justify-center py-8 px-4 border border-dashed rounded-lg bg-muted/30">
-                    <Package className="h-12 w-12 text-muted-foreground mb-4" />
-                    <h3 className="text-lg font-medium mb-2">No active listings</h3>
-                    <p className="text-sm text-muted-foreground text-center max-w-sm mb-4">
-                      Start selling by creating your first listing. It's easy and takes just a few minutes!
-                    </p>
-                    <Button
-                      variant="outline"
-                      size="sm"
-                      className="flex items-center gap-1"
-                      onClick={() => setActiveTab("sell")}
-                    >
-                      <Plus className="h-4 w-4" />
-                      Create Your First Listing
-                    </Button>
-                  </div>
-                )}
-              </div>
+              <ProductListingSection
+                title="Active Listings"
+                products={activeListings || []}
+                emptyMessage="No active listings found."
+                onProductClick={(productId) =>
+                  navigate(`/apps/kupi-prodai/product/${productId}`)
+                }
+                onEditListing={handleEditListing}
+                onDeleteListing={handleDelete}
+                onToggleListingStatus={handleToggleProductStatus}
+                getIsPendingToggleMutation={getIsPendingToggleMutation}
+                getIsPendingDeleteMutation={getIsPendingDeleteMutation}
+              />
 
               {/* Inactive Listings */}
-              <div className="space-y-4">
-                <h2 className="text-xl font-semibold flex items-center gap-2">
-                  <Archive className="h-5 w-5 text-primary" />
-                  Inactive Listings
-                </h2>
-                {(inactiveListings?.length ?? 0) > 0 ? (
-                  <div className="grid grid-cols-1 sm:grid-cols-2 lg:grid-cols-3 gap-4">
-                    {inactiveListings?.map((product) => (
-                      <Card key={product.id} className="overflow-hidden">
-                        <div className="aspect-square relative">
-                          <img
-                            src={
-                              product.media[0]?.url ||
-                              "https://placehold.co/200x200?text=No+Image"
-                            }
-                            alt={product.name}
-                            className="object-cover w-full h-full"
-                          />
-                          <Badge
-                            className={`absolute top-2 right-2 ${getConditionColor(
-                              product.condition
-                            )} text-white text-xs`}
-                          >
-                            {getConditionDisplay(product.condition)}
-                          </Badge>
-                        </div>
-                        <CardContent className="p-3">
-                          <h3 className="font-medium text-sm line-clamp-1">
-                            {product.name}
-                          </h3>
-                          <p className="text-sm font-bold">{product.price} ₸</p>
-                          <div className="flex justify-between mt-2">
-                            <Button
-                              variant="outline"
-                              size="sm"
-                              onClick={() => handleEditListing(product)}
-                            >
-                              Edit
-                            </Button>
-                            <Button
-                              disabled={getIsPendingDeleteMutation(product.id)}
-                              variant="destructive"
-                              size="sm"
-                              onClick={() => handleDelete(product.id)}
-                            >
-                              Delete
-                            </Button>
-                            <Button
-                              disabled={getIsPendingToggleMutation(product.id)}
-                              variant="secondary"
-                              size="sm"
-                              onClick={() =>
-                                handleToggleProductStatus(
-                                  product.id,
-                                  product.status
-                                )
-                              }
-                            >
-                              Mark as Active
-                            </Button>
-                          </div>
-                        </CardContent>
-                      </Card>
-                    ))}
-                  </div>
-                ) : (
-                  <div className="flex flex-col items-center justify-center py-8 px-4 border border-dashed rounded-lg bg-muted/30">
-                    <Archive className="h-12 w-12 text-muted-foreground mb-4" />
-                    <h3 className="text-lg font-medium mb-2">No inactive listings</h3>
-                    <p className="text-sm text-muted-foreground text-center max-w-sm">
-                      Items you mark as inactive or sold will appear here. You can reactivate them anytime.
-                    </p>
-                  </div>
-                )}
-              </div>
+              <ProductListingSection
+                title="Inactive Listings"
+                products={inactiveListings || []}
+                emptyMessage="No inactive listings found."
+                onProductClick={(productId) =>
+                  navigate(`/apps/kupi-prodai/product/${productId}`)
+                }
+                onEditListing={handleEditListing}
+                onDeleteListing={handleDelete}
+                onToggleListingStatus={handleToggleProductStatus}
+                getIsPendingToggleMutation={getIsPendingToggleMutation}
+                getIsPendingDeleteMutation={getIsPendingDeleteMutation}
+              />
             </>
           )}
         </TabsContent>
