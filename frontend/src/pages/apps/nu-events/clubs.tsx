<<<<<<< HEAD
"use client";

import { useState, useEffect } from "react";
import { Users, ChevronLeft, ChevronRight } from "lucide-react";
import { Button } from "@/components/atoms/button";
import { Card } from "@/components/atoms/card";
import { LoginModal } from "@/components/molecules/login-modal";
import { ConditionGroup } from "@/components/molecules/condition-group";
import { clubCategories } from "@/data/clubs/club-categories";
import { SearchInput } from "@/components/molecules/search-input";
import { CommunityCard } from "@/components/molecules/cards/community-card";
import { useCommunities } from "@/modules/nu-events/clubs/api/hooks/use-communities";
// Helper function to get club type display text
const getClubCategoryDisplay = (type: string) => {
  return type.charAt(0).toUpperCase() + type.slice(1);
};

export default function ClubsPage() {
  const { communities, isLoading } = useCommunities();
  const [searchQuery, setSearchQuery] = useState("");
  const [currentPage, setCurrentPage] = useState(1);
  const [totalPages, setTotalPages] = useState(1);
  const [selectedClubCategory, setSelectedClubCategory] = useState<string>("");
  const [showFilters, setShowFilters] = useState(false);
  const [showLoginModal, setShowLoginModal] = useState(false);
  const [pendingAction, setPendingAction] = useState<{
    clubId: number;
    action: () => void;
  } | null>(null);

  // Loading skeleton
  const ClubSkeleton = () => (
    <Card className="overflow-hidden h-full">
      <div className="aspect-square bg-muted animate-pulse" />
      <div className="p-4">
        <div className="h-5 bg-muted animate-pulse rounded w-3/4 mb-2" />
        <div className="h-4 bg-muted animate-pulse rounded w-1/2" />
      </div>
    </Card>
  );
  return (
    <>
      {/* Search and filter */}
      <div className="flex gap-2">
        <div className="relative flex-1">
          <SearchInput
            setKeyword={(query) => setSearchQuery(query)}
            inputValue={searchQuery}
            setInputValue={setSearchQuery}
            preSearchedProducts={[]}
            handleSearch={() => {}}
            setSelectedCondition={setSelectedClubCategory}
          />
        </div>
      </div>

      <ConditionGroup
        conditions={clubCategories}
        selectedCondition={selectedClubCategory}
        setSelectedCondition={setSelectedClubCategory}
      />

      {/* Clubs Grid */}
      {isLoading ? (
        <div className="grid grid-cols-1 sm:grid-cols-2 md:grid-cols-3 lg:grid-cols-4 gap-4">
          {Array.from({ length: 8 }).map((_, index) => (
            <ClubSkeleton key={index} />
          ))}
        </div>
      ) : communities?.communities.length || 0 > 0 ? (
        <div className="grid grid-cols-1 sm:grid-cols-2 md:grid-cols-3 lg:grid-cols-4 gap-4">
          {communities?.communities.map((club) => (
            <CommunityCard key={club.id} club={club} />
          ))}
        </div>
      ) : (
        <div className="text-center py-12">
          <Users className="h-12 w-12 mx-auto text-muted-foreground mb-4" />
          <h3 className="text-lg font-medium mb-2">No clubs found</h3>
          <p className="text-sm text-muted-foreground max-w-md mx-auto">
            {searchQuery
              ? "No clubs match your search criteria. Try a different search term."
              : selectedClubCategory
              ? `No ${selectedClubCategory} clubs found. Try a different filter.`
              : "There are no clubs available at the moment."}
          </p>
        </div>
      )}

      {/* Pagination */}
      {totalPages > 1 && (
        <div className="flex justify-center mt-6 gap-2">
          <Button
            variant="outline"
            size="sm"
            onClick={() => {}}
            disabled={currentPage === 1}
          >
            <ChevronLeft className="h-4 w-4" />
          </Button>
          <span className="flex items-center text-sm">
            Page {currentPage} of {totalPages}
          </span>
          <Button
            variant="outline"
            size="sm"
            onClick={() => {}}
            disabled={currentPage === totalPages}
          >
            <ChevronRight className="h-4 w-4" />
          </Button>
        </div>
      )}

      {/* Login Modal */}
      <LoginModal
        isOpen={showLoginModal}
        onClose={() => {}}
        onSuccess={() => {}}
        title="Login Required"
        message="You need to be logged in to follow clubs."
      />
    </>
  );
}
=======
"use client";

import { useState, useEffect } from "react";
import { Users, ChevronLeft, ChevronRight } from "lucide-react";
import { Button } from "@/components/atoms/button";
import { Card } from "@/components/atoms/card";
import { LoginModal } from "@/components/molecules/login-modal";
import { ConditionGroup } from "@/components/molecules/condition-group";
import { clubTypes } from "@/data/clubs/club-types";
import { SearchInput } from "@/components/molecules/search-input";
import { CommunityCard } from "@/components/molecules/cards/community-card";
import { useCommunities } from "@/modules/nu-events/clubs/api/hooks/use-communities";
// Helper function to get club type display text
const getClubTypeDisplay = (type: string) => {
  return type.charAt(0).toUpperCase() + type.slice(1);
};

export default function ClubsPage() {
  const { communities, isLoading } = useCommunities();
  const [searchQuery, setSearchQuery] = useState("");
  const [currentPage, setCurrentPage] = useState(1);
  const [totalPages, setTotalPages] = useState(1);
  const [selectedClubType, setSelectedClubType] = useState<string>("");
  const [showFilters, setShowFilters] = useState(false);
  const [showLoginModal, setShowLoginModal] = useState(false);
  const [pendingAction, setPendingAction] = useState<{
    clubId: number;
    action: () => void;
  } | null>(null);

  // Loading skeleton
  const ClubSkeleton = () => (
    <Card className="overflow-hidden h-full">
      <div className="aspect-square bg-muted animate-pulse" />
      <div className="p-4">
        <div className="h-5 bg-muted animate-pulse rounded w-3/4 mb-2" />
        <div className="h-4 bg-muted animate-pulse rounded w-1/2" />
      </div>
    </Card>
  );
  return (
    <>
      {/* Search and filter */}
      <div className="flex gap-2">
        <div className="relative flex-1">
          <SearchInput
            setKeyword={(query) => setSearchQuery(query)}
            inputValue={searchQuery}
            setInputValue={setSearchQuery}
            preSearchedProducts={[]}
            handleSearch={() => {}}
            setSelectedCondition={setSelectedClubType}
          />
        </div>
      </div>

      <ConditionGroup
        conditions={clubTypes}
        selectedCondition={selectedClubType}
        setSelectedCondition={setSelectedClubType}
      />

      {/* Clubs Grid */}
      {isLoading ? (
        <div className="grid grid-cols-1 sm:grid-cols-2 md:grid-cols-3 lg:grid-cols-4 gap-4">
          {Array.from({ length: 8 }).map((_, index) => (
            <ClubSkeleton key={index} />
          ))}
        </div>
      ) : communities?.communities.length || 0 > 0 ? (
        <div className="grid grid-cols-1 sm:grid-cols-2 md:grid-cols-3 lg:grid-cols-4 gap-4">
          {communities?.communities.map((club) => (
            <CommunityCard key={club.id} club={club} />
          ))}
        </div>
      ) : (
        <div className="text-center py-12">
          <Users className="h-12 w-12 mx-auto text-muted-foreground mb-4" />
          <h3 className="text-lg font-medium mb-2">No clubs found</h3>
          <p className="text-sm text-muted-foreground max-w-md mx-auto">
            {searchQuery
              ? "No clubs match your search criteria. Try a different search term."
              : selectedClubType
                ? `No ${selectedClubType} clubs found. Try a different filter.`
                : "There are no clubs available at the moment."}
          </p>
        </div>
      )}

      {/* Pagination */}
      {totalPages > 1 && (
        <div className="flex justify-center mt-6 gap-2">
          <Button
            variant="outline"
            size="sm"
            onClick={() => {}}
            disabled={currentPage === 1}
          >
            <ChevronLeft className="h-4 w-4" />
          </Button>
          <span className="flex items-center text-sm">
            Page {currentPage} of {totalPages}
          </span>
          <Button
            variant="outline"
            size="sm"
            onClick={() => {}}
            disabled={currentPage === totalPages}
          >
            <ChevronRight className="h-4 w-4" />
          </Button>
        </div>
      )}

      {/* Login Modal */}
      <LoginModal
        isOpen={showLoginModal}
        onClose={() => {}}
        onSuccess={() => {}}
        title="Login Required"
        message="You need to be logged in to follow clubs."
      />
    </>
  );
}
>>>>>>> e251e82c
<|MERGE_RESOLUTION|>--- conflicted
+++ resolved
@@ -1,4 +1,3 @@
-<<<<<<< HEAD
 "use client";
 
 import { useState, useEffect } from "react";
@@ -123,131 +122,4 @@
       />
     </>
   );
-}
-=======
-"use client";
-
-import { useState, useEffect } from "react";
-import { Users, ChevronLeft, ChevronRight } from "lucide-react";
-import { Button } from "@/components/atoms/button";
-import { Card } from "@/components/atoms/card";
-import { LoginModal } from "@/components/molecules/login-modal";
-import { ConditionGroup } from "@/components/molecules/condition-group";
-import { clubTypes } from "@/data/clubs/club-types";
-import { SearchInput } from "@/components/molecules/search-input";
-import { CommunityCard } from "@/components/molecules/cards/community-card";
-import { useCommunities } from "@/modules/nu-events/clubs/api/hooks/use-communities";
-// Helper function to get club type display text
-const getClubTypeDisplay = (type: string) => {
-  return type.charAt(0).toUpperCase() + type.slice(1);
-};
-
-export default function ClubsPage() {
-  const { communities, isLoading } = useCommunities();
-  const [searchQuery, setSearchQuery] = useState("");
-  const [currentPage, setCurrentPage] = useState(1);
-  const [totalPages, setTotalPages] = useState(1);
-  const [selectedClubType, setSelectedClubType] = useState<string>("");
-  const [showFilters, setShowFilters] = useState(false);
-  const [showLoginModal, setShowLoginModal] = useState(false);
-  const [pendingAction, setPendingAction] = useState<{
-    clubId: number;
-    action: () => void;
-  } | null>(null);
-
-  // Loading skeleton
-  const ClubSkeleton = () => (
-    <Card className="overflow-hidden h-full">
-      <div className="aspect-square bg-muted animate-pulse" />
-      <div className="p-4">
-        <div className="h-5 bg-muted animate-pulse rounded w-3/4 mb-2" />
-        <div className="h-4 bg-muted animate-pulse rounded w-1/2" />
-      </div>
-    </Card>
-  );
-  return (
-    <>
-      {/* Search and filter */}
-      <div className="flex gap-2">
-        <div className="relative flex-1">
-          <SearchInput
-            setKeyword={(query) => setSearchQuery(query)}
-            inputValue={searchQuery}
-            setInputValue={setSearchQuery}
-            preSearchedProducts={[]}
-            handleSearch={() => {}}
-            setSelectedCondition={setSelectedClubType}
-          />
-        </div>
-      </div>
-
-      <ConditionGroup
-        conditions={clubTypes}
-        selectedCondition={selectedClubType}
-        setSelectedCondition={setSelectedClubType}
-      />
-
-      {/* Clubs Grid */}
-      {isLoading ? (
-        <div className="grid grid-cols-1 sm:grid-cols-2 md:grid-cols-3 lg:grid-cols-4 gap-4">
-          {Array.from({ length: 8 }).map((_, index) => (
-            <ClubSkeleton key={index} />
-          ))}
-        </div>
-      ) : communities?.communities.length || 0 > 0 ? (
-        <div className="grid grid-cols-1 sm:grid-cols-2 md:grid-cols-3 lg:grid-cols-4 gap-4">
-          {communities?.communities.map((club) => (
-            <CommunityCard key={club.id} club={club} />
-          ))}
-        </div>
-      ) : (
-        <div className="text-center py-12">
-          <Users className="h-12 w-12 mx-auto text-muted-foreground mb-4" />
-          <h3 className="text-lg font-medium mb-2">No clubs found</h3>
-          <p className="text-sm text-muted-foreground max-w-md mx-auto">
-            {searchQuery
-              ? "No clubs match your search criteria. Try a different search term."
-              : selectedClubType
-                ? `No ${selectedClubType} clubs found. Try a different filter.`
-                : "There are no clubs available at the moment."}
-          </p>
-        </div>
-      )}
-
-      {/* Pagination */}
-      {totalPages > 1 && (
-        <div className="flex justify-center mt-6 gap-2">
-          <Button
-            variant="outline"
-            size="sm"
-            onClick={() => {}}
-            disabled={currentPage === 1}
-          >
-            <ChevronLeft className="h-4 w-4" />
-          </Button>
-          <span className="flex items-center text-sm">
-            Page {currentPage} of {totalPages}
-          </span>
-          <Button
-            variant="outline"
-            size="sm"
-            onClick={() => {}}
-            disabled={currentPage === totalPages}
-          >
-            <ChevronRight className="h-4 w-4" />
-          </Button>
-        </div>
-      )}
-
-      {/* Login Modal */}
-      <LoginModal
-        isOpen={showLoginModal}
-        onClose={() => {}}
-        onSuccess={() => {}}
-        title="Login Required"
-        message="You need to be logged in to follow clubs."
-      />
-    </>
-  );
-}
->>>>>>> e251e82c
+}