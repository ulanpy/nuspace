--- conflicted
+++ resolved
@@ -6,45 +6,10 @@
 interface ProductCardProps {
   product: Types.Product;
   onClick: () => void;
+  children?: React.ReactNode;
 }
 
-<<<<<<< HEAD
-export function ProductCard({ product, onClick }: ProductCardProps) {
-  const getConditionColor = (condition: Types.Product["condition"]) => {
-    switch (condition) {
-      case "new":
-        return "bg-green-500";
-      case "used":
-        return "bg-orange-500";
-      default:
-        return "bg-gray-500";
-    }
-  };
-  const getConditionDisplay = (condition: string) => {
-    switch (condition) {
-      case "new":
-        return "New";
-      case "like_new":
-        return "Like New";
-      case "used":
-        return "Used";
-      default:
-        return condition;
-    }
-  };
-  const getPlaceholderImage = () => {
-    return (
-      product.media[0]?.url || "https://placehold.co/200x200?text=No+Image"
-    );
-  };
-  const getCategoryDisplay = (category: string) => {
-    return (
-      category.charAt(0).toUpperCase() + category.slice(1).replace(/_/g, " ")
-    );
-  };
-=======
 export function ProductCard({ product, onClick, children }: ProductCardProps) {
->>>>>>> 21c4e793
 
   return (
     <Card
@@ -82,14 +47,7 @@
           </div>
         </div>
         <div className="flex justify-between">
-          <Button
-            variant="ghost"
-            size="sm"
-            className="flex gap-1 text-muted-foreground hover:text-primary"
-          >
-            <MessageSquare className="h-4 w-4" />
-            <span>Message</span>
-          </Button>
+          {children}
         </div>
       </CardContent>
     </Card>
