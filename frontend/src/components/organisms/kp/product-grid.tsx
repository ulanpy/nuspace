--- conflicted
+++ resolved
@@ -2,11 +2,8 @@
 import { Pagination } from "../../molecules/pagination";
 import { useNavigate } from "react-router-dom";
 import { useListingState } from "@/context/listing-context";
-<<<<<<< HEAD
-=======
 import { MessageButton } from "@/components/molecules/buttons/message-button";
 import { ProductCard } from "@/components/molecules/cards/product-card";
->>>>>>> 21c4e793
 
 const containerVariants = {
   hidden: { opacity: 0 },
@@ -54,7 +51,9 @@
               onClick={() =>
                 navigate(`/apps/kupi-prodai/product/${product.id}`)
               }
-            />
+            >
+              <MessageButton/>
+            </ProductCard>
           </motion.div>
         ))}
       </motion.div>
