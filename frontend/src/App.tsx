import { Routes, Route } from "react-router-dom";
import HomePage from "./pages/home";
<<<<<<< HEAD
import KupiProdaiPage from "./pages/apps/kupi-prodai";
import ProductDetailPage from "./pages/apps/kupi-prodai/product/[id]";
import NUEventsPage from "./pages/apps/nu-events";
import DormEatsPage from "./pages/apps/dorm-eats";
import { About } from "./pages/apps/about";
=======
>>>>>>> 21c4e793
import AppsLayout from "./layouts/apps-layout";
import { Toasts } from "./components/atoms/toast";
import { ListingProvider } from "./context/listing-context";
import { ImageProvider } from "./context/image-context";
import { MediaProvider } from "./context/media-context";
<<<<<<< HEAD
=======
import { LazyRoutes, ROUTES } from "./data/routes";
import AdminLayout from "./layouts/admin-layout";
import AdminPage from "./pages/admin/admin-page";
>>>>>>> 21c4e793

function App() {
  return (
    <ListingProvider>
      <ImageProvider>
        <MediaProvider>
          <Routes>
<<<<<<< HEAD
            <Route path="/" element={<HomePage />} />
            <Route path="/apps" element={<AppsLayout />}>
              <Route path="kupi-prodai" element={<KupiProdaiPage />}>
                <Route path="search" element={<KupiProdaiPage />} />
              </Route>
              <Route
                path="kupi-prodai/product/:id"
                element={<ProductDetailPage />}
              />
              <Route path="about" element={<About />} />
              <Route path="nu-events" element={<NUEventsPage />} />
                <Route path="dorm-eats" element={<DormEatsPage />} />
=======
            <Route path={ROUTES.HOME} element={<HomePage />} />
            <Route path={ROUTES.ADMIN.BASE.path} element={<AdminLayout />}>
              <Route index element={<AdminPage />} />
              {LazyRoutes.ADMINS.map(({ path, Component }) => (
                <Route key={path} path={path} element={<Component />} />
              ))}
            </Route>

            <Route path={ROUTES.APPS.BASEURL} element={<AppsLayout />}>
              {LazyRoutes.APPS.map(({ path, Component }) => (
                <Route key={path} path={path} element={<Component />} />
              ))}
>>>>>>> 21c4e793
            </Route>
          </Routes>
          <Toasts />
        </MediaProvider>
      </ImageProvider>
    </ListingProvider>
  );
}

export default App;<|MERGE_RESOLUTION|>--- conflicted
+++ resolved
@@ -1,24 +1,13 @@
 import { Routes, Route } from "react-router-dom";
 import HomePage from "./pages/home";
-<<<<<<< HEAD
-import KupiProdaiPage from "./pages/apps/kupi-prodai";
-import ProductDetailPage from "./pages/apps/kupi-prodai/product/[id]";
-import NUEventsPage from "./pages/apps/nu-events";
-import DormEatsPage from "./pages/apps/dorm-eats";
-import { About } from "./pages/apps/about";
-=======
->>>>>>> 21c4e793
 import AppsLayout from "./layouts/apps-layout";
 import { Toasts } from "./components/atoms/toast";
 import { ListingProvider } from "./context/listing-context";
 import { ImageProvider } from "./context/image-context";
 import { MediaProvider } from "./context/media-context";
-<<<<<<< HEAD
-=======
 import { LazyRoutes, ROUTES } from "./data/routes";
 import AdminLayout from "./layouts/admin-layout";
 import AdminPage from "./pages/admin/admin-page";
->>>>>>> 21c4e793
 
 function App() {
   return (
@@ -26,20 +15,6 @@
       <ImageProvider>
         <MediaProvider>
           <Routes>
-<<<<<<< HEAD
-            <Route path="/" element={<HomePage />} />
-            <Route path="/apps" element={<AppsLayout />}>
-              <Route path="kupi-prodai" element={<KupiProdaiPage />}>
-                <Route path="search" element={<KupiProdaiPage />} />
-              </Route>
-              <Route
-                path="kupi-prodai/product/:id"
-                element={<ProductDetailPage />}
-              />
-              <Route path="about" element={<About />} />
-              <Route path="nu-events" element={<NUEventsPage />} />
-                <Route path="dorm-eats" element={<DormEatsPage />} />
-=======
             <Route path={ROUTES.HOME} element={<HomePage />} />
             <Route path={ROUTES.ADMIN.BASE.path} element={<AdminLayout />}>
               <Route index element={<AdminPage />} />
@@ -52,7 +27,6 @@
               {LazyRoutes.APPS.map(({ path, Component }) => (
                 <Route key={path} path={path} element={<Component />} />
               ))}
->>>>>>> 21c4e793
             </Route>
           </Routes>
           <Toasts />
