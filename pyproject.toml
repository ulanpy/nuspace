--- conflicted
+++ resolved
@@ -28,13 +28,10 @@
 pyjwt = "^2.10.1"
 aiogram = "^3.18.0"
 gunicorn = "^23.0.0"
-<<<<<<< HEAD
 psycopg2 = "^2.9.10"
-=======
 apscheduler = "^3.11.0"
 
 
->>>>>>> 56ee476c
 
 
 [build-system]
