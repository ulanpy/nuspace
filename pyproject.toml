[tool.poetry]
name = "nuros"
version = "0.1.0"
description = ""
authors = ["Ulan <ulan.sharipov@nu.edu.kz>"]
readme = "README.md"

[tool.poetry.dependencies]
python = "^3.12"
sqlalchemy = "^2.0.37"
fastapi = "^0.115.6"
uvicorn = "^0.34.0"
python-dotenv = "^1.0.1"
requests = "^2.32.3"
authlib = "^1.4.0"
pydantic-settings = "^2.7.1"
httpx = "^0.28.1"
itsdangerous = "^2.2.0"
google-auth = "^2.37.0"
pydantic = {extras = ["email"], version = "^2.10.5"}
asyncpg = "^0.30.0"
fernet = "^1.0.1"
redis = "^5.2.1"
python-jose = "^3.3.0"
sqladmin = "^0.20.1"
google-cloud-storage = "^3.0.0"
pyjwt = "^2.10.1"
gunicorn = "^23.0.0"
<<<<<<< HEAD
aiogram = "^3.18.0"
meilisearch = {extras = ["httpx"], version = "^0.34.0"}
=======
psycopg2 = "^2.9.10"
apscheduler = "^3.11.0"


>>>>>>> 6bfc7598


[build-system]
requires = ["poetry-core"]
build-backend = "poetry.core.masonry.api"<|MERGE_RESOLUTION|>--- conflicted
+++ resolved
@@ -26,15 +26,11 @@
 google-cloud-storage = "^3.0.0"
 pyjwt = "^2.10.1"
 gunicorn = "^23.0.0"
-<<<<<<< HEAD
 aiogram = "^3.18.0"
-meilisearch = {extras = ["httpx"], version = "^0.34.0"}
-=======
 psycopg2 = "^2.9.10"
 apscheduler = "^3.11.0"
 
 
->>>>>>> 6bfc7598
 
 
 [build-system]
