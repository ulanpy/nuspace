services:
  postgres:
    container_name: postgres
    image: postgres
    env_file:
      - .env
    networks:
      - nuros
    restart: always
    environment:
      POSTGRES_USER: ${DB_USER}
      POSTGRES_PASSWORD: ${DB_PASSWORD}
      POSTGRES_DB: ${DB_NAME}
    volumes:
      - postgres-data:/var/lib/postgresql/data

  fastapi:
    container_name: fastapi
    build:
      context: .
      dockerfile: Dockerfile
      args:
        IS_DEBUG: ${IS_DEBUG:-true} # Default to 'true' if not set
    networks:
      - nuros
    restart: always
    env_file:
      - .env
    volumes:
      - .:/nuros # Sync local backend folder with container's /nuros
      - cursor-server:/root/.cursor-server
    depends_on:
      - postgres
    environment:
      - PYTHONUNBUFFERED=1
      - WORKERS=${GUNICORN_WORKERS:-4}

  nginx:
    container_name: nginx
    image: nginx:latest
    networks:
      - nuros
    restart: always
    ports:
      - "80:80" # Expose Nginx on port 80 of localhost
    volumes:
      - ./backend/core/configs/nginx.dev.conf:/etc/nginx/nginx.conf
      - ./frontend/dist:/var/www/my-app/dist # Make sure this folder exists in production builds
    depends_on:
      - fastapi
      - pgadmin
    command: [
        "/bin/sh",
        "-c",
        "
        apt update && apt install -y inotify-tools &&
        (while inotifywait -e modify /etc/nginx/nginx.conf; do
        echo 'nginx config changed, copying and reloading Nginx...' &&
        nginx -t && nginx -s reload;
        done) &
        nginx -g 'daemon off;'
        ",
      ]

  pgadmin:
    image: dpage/pgadmin4
    container_name: pgadmindev
    environment:
      PGADMIN_DEFAULT_EMAIL: ${PGADMIN_DEFAULT_EMAIL}
      PGADMIN_DEFAULT_PASSWORD: ${PGADMIN_DEFAULT_PASSWORD}
    depends_on:
      - postgres
    restart: always
    networks:
      - nuros
    volumes:
      - pgadmin-data:/var/lib/pgadmin # Named volume for persistent data
      - ./backend/core/configs/pgadmin_config/servers.json:/pgadmin4/servers.json # Auto-connect to PostgreSQL
      - ./backend/core/configs/pgadmin_config/pgpass:/pgpass # Auto-login credentials

  cloudflared:
    image: cloudflare/cloudflared:latest
    container_name: cloudflared
    networks:
      - nuros
    restart: always
    environment:
      - TUNNEL_TOKEN=${CLOUDFLARED_TOKEN} # Each developer sets their token
    command: tunnel run
    depends_on:
      - nginx # Ensure nginx is up before starting tunnel

  redis:
    image: redis:latest
    networks:
      - nuros
    container_name: redis
    restart: always
    volumes:
      - redis-data:/data
      - ./backend/core/configs/redis.conf:/usr/local/etc/redis/redis.conf
    command: redis-server --bind 0.0.0.0 --protected-mode no

  meilisearch:
    image: getmeili/meilisearch:latest
    networks:
      - nuros
    container_name: meilisearch
    ports:
      - 7700:7700

  rabbitmq:
    image: rabbitmq:3-management
    container_name: rabbitmq
    networks:
      - nuros
    environment:
      RABBITMQ_DEFAULT_USER: ${RABBITMQ_USER:-guest}
      RABBITMQ_DEFAULT_PASS: ${RABBITMQ_PASSWORD:-guest}
      # RABBITMQ_LOGS: -
    ports:
      - "15672:15672" # Management UI
    volumes:
      - rabbitmq-data:/var/lib/rabbitmq
      - ./backend/core/configs/rabbitmq.conf:/etc/rabbitmq/rabbitmq.conf:ro
    healthcheck:
      test: ["CMD", "rabbitmq", "status"]
      interval: 30s
      timeout: 10s
      retries: 5

  celery-worker:
    build:
      context: .
      dockerfile: Dockerfile_celery
    networks:
      - nuros
    env_file:
      - .env
    depends_on:
      - rabbitmq
      - redis
      - fastapi
    command: celery -A backend.celery_app.celery_config worker --loglevel=info -Q kick_queue,default
    environment:
      - CELERY_WORKER_CONCURRENCY=4 # Adjust based on your needs
      - CELERY_WORKER_PREFETCH_MULTIPLIER=1
    deploy:
<<<<<<< HEAD
      replicas: 1  # For scalability

=======
      replicas: 2 # For scalability
>>>>>>> 517f39c6

  frontend:
    build:
      context: .
      dockerfile: Dockerfile_vite
    restart: always
    volumes:
      - ./frontend:/nuros # Mount all project files
      - frontend-node-modules:/nuros/node_modules # Use named volume for node_modules
    environment:
      - CHOKIDAR_USEPOLLING=true # Enable polling for file changes (Docker-friendly)
    networks:
      - nuros

  loki:
    container_name: loki
    image: grafana/loki:latest
    ports:
      - "3100:3100"
    volumes:
      - ./monitoring/loki/loki.yaml:/etc/loki/local-config.yaml:ro
      - loki_data:/loki
    command: -config.file=/etc/loki/local-config.yaml -log.level="warn" -config.expand-env=true
    restart: unless-stopped
    deploy:
      resources:
        limits:
          cpus: "1.0" # 1 CPU core
          memory: 1G # 2 GB RAM
        # reservations:
        #   cpus: '0.5' # Reserve 0.5 CPU core
        #   memory: 1G # Reserve 1 GB RAM
    networks:
      - nuros
    profiles:
      - monitoring

  prometheus:
    container_name: prometheus
    image: prom/prometheus:latest
    volumes:
      - ./monitoring/prometheus/prometheus.yml:/etc/prometheus/prometheus.yml:ro
      - ./monitoring/prometheus/grafana_alert_rules.yml:/etc/prometheus/grafana_alert_rules.yml:ro
      - prometheus_data:/prometheus
    command:
      - "--config.file=/etc/prometheus/prometheus.yml"
      - "--web.enable-remote-write-receiver"
      - "--storage.tsdb.retention.time=30d"
    ports:
      - "9090:9090"
    restart: unless-stopped
    networks:
      - nuros
    profiles:
      - monitoring

  grafana:
    container_name: grafana
    image: grafana/grafana:latest
    ports:
      - "3000:3000"
    environment:
      - GF_PATHS_PROVISIONING=/etc/grafana/provisioning
      - DS_PROMETHEUS=prometheus
      - TELEGRAM_BOT_TOKEN=${TELEGRAM_BOT_TOKEN}
      - TELEGRAM_CHAT_ID=${TELEGRAM_CHAT_ID}
      - GF_SECURITY_ADMIN_USER=${GF_SECURITY_ADMIN_USER}
      - GF_SECURITY_ADMIN_PASSWORD=${GF_SECURITY_ADMIN_PASSWORD}
      - GF_LOG_LEVEL=warn
      - GF_SERVER_ROOT_URL=http://localhost:80/grafana/
      - GF_SERVER_SERVE_FROM_SUB_PATH=false
    volumes:
      - "grafana-data:/var/lib/grafana"
      - "./monitoring/grafana/provisioning/datasources/datasources.yml:/etc/grafana/provisioning/datasources/datasources.yml"
      - "./monitoring/grafana/dashboards/dashboard.json:/var/lib/grafana/dashboards/dashboard.json"
      - "./monitoring/grafana/provisioning/dashboards/default.yaml:/etc/grafana/provisioning/dashboards/default.yaml"
      - "./monitoring/grafana/provisioning/alerting/contact-points.yaml.tpl:/etc/grafana/provisioning/alerting/contact-points.yaml.tpl"
      - "./monitoring/grafana/provisioning/alerting/alerting.yaml:/etc/grafana/provisioning/alerting/alerting.yaml"
      - "./monitoring/grafana/provisioning/alerting/alerts.yaml:/etc/grafana/provisioning/alerting/alerts.yaml"
      - "./monitoring/scripts/start-grafana.sh:/start-grafana.sh"
    entrypoint: ["/bin/sh", "/start-grafana.sh"]
    # privileged: true
    restart: unless-stopped
    deploy:
      resources:
        limits:
          cpus: "1.0" # 1 CPU core
          memory: 1G # 2 GB RAM
        # reservations:
        #   cpus: '0.5' # Reserve 0.5 CPU core
        #   memory: 1G # Reserve 1 GB RAM
    networks:
      - nuros
    depends_on:
      - alloy
    profiles:
      - monitoring

  alloy:
    container_name: alloy
    image: grafana/alloy:latest
    ports:
      - 12345:12345
      - 4317:4317
      - 4318:4318
    volumes:
      - ./monitoring/alloy/config.alloy/config.alloy:/etc/alloy/config.alloy
      - /var/run/docker.sock:/var/run/docker.sock
    command: run --server.http.listen-addr=0.0.0.0:12345 --storage.path=/var/lib/alloy/data /etc/alloy/config.alloy
    restart: unless-stopped
    networks:
      - nuros
    depends_on:
      - prometheus
      - loki
    profiles:
      - monitoring

  alertmanager:
    container_name: alertmanager
    image: prom/alertmanager:latest
    ports:
      - "9093:9093"
    volumes:
      - ./monitoring/prometheus/alertmanager.yml.tpl:/etc/alertmanager/alertmanager.yml.tpl:ro
      - ./monitoring/scripts/start-alertmanager.sh:/start-alertmanager.sh:ro
    environment:
      - TELEGRAM_BOT_TOKEN=${TELEGRAM_BOT_TOKEN}
      - TELEGRAM_CHAT_ID=${TELEGRAM_CHAT_ID}
    entrypoint: ["/bin/sh", "/start-alertmanager.sh"]
    restart: unless-stopped
    networks:
      - nuros
    profiles:
      - monitoring

networks:
  nuros:
    name: nuspace_nuros
    driver: bridge

volumes:
  postgres-data:
  redis-data:
    driver: local
  pgadmin-data:
  rabbitmq-data: # Add this
  frontend-node-modules: # Named volume for frontend node_modules
  cursor-server:
  grafana-data:
  prometheus_data:
  loki_data:<|MERGE_RESOLUTION|>--- conflicted
+++ resolved
@@ -146,12 +146,8 @@
       - CELERY_WORKER_CONCURRENCY=4 # Adjust based on your needs
       - CELERY_WORKER_PREFETCH_MULTIPLIER=1
     deploy:
-<<<<<<< HEAD
       replicas: 1  # For scalability
 
-=======
-      replicas: 2 # For scalability
->>>>>>> 517f39c6
 
   frontend:
     build:
